// Licensed to the .NET Foundation under one or more agreements.
// The .NET Foundation licenses this file to you under the MIT license.
// See the LICENSE file in the project root for more information.

using System;
using System.Buffers;
using System.Collections;
using System.Collections.Generic;
using System.Diagnostics;
using System.Runtime.CompilerServices;
using System.Runtime.Serialization;
using System.Threading;

namespace Collections.Pooled
{
    /// <summary>
    /// Used internally to control behavior of insertion into a <see cref="PooledDictionary{TKey, TValue}"/>.
    /// </summary>
    internal enum InsertionBehavior : byte
    {
        /// <summary>
        /// The default insertion behavior.
        /// </summary>
        None = 0,

        /// <summary>
        /// Specifies that an existing entry with the same key should be overwritten if encountered.
        /// </summary>
        OverwriteExisting = 1,

        /// <summary>
        /// Specifies that if an existing entry with the same key is encountered, an exception should be thrown.
        /// </summary>
        ThrowOnExisting = 2
    }

    /// <remarks>
    /// A <see cref="PooledDictionary{TKey,TValue}"/> can support multiple readers concurrently, as long as the collection is not modified. 
    /// Even so, enumerating through a collection is intrinsically not a thread-safe procedure. 
    /// In the rare case where an enumeration contends with write accesses, the collection must be locked during the entire enumeration. 
    /// To allow the collection to be accessed by multiple threads for reading and writing, you must implement your own synchronization. 
    /// </remarks>
    [DebuggerTypeProxy(typeof(IDictionaryDebugView<,>))]
    [DebuggerDisplay("Count = {Count}")]
    [Serializable]
    public class PooledDictionary<TKey, TValue> : IDictionary<TKey, TValue>, IDictionary, IReadOnlyDictionary<TKey, TValue>,
        ISerializable, IDeserializationCallback, IDisposable
    {
        private struct Entry
        {
            public int hashCode;    // Lower 31 bits of hash code, -1 if unused
            public int next;        // Index of next entry, -1 if last
            public TKey key;        // Key of entry
            public TValue value;    // Value of entry
        }

        // store lower 31 bits of hash code
        private const int Lower31BitMask = 0x7FFFFFFF;

        // constants for serialization
        private const string VersionName = "Version"; // Do not rename (binary serialization)
        private const string HashSizeName = "HashSize"; // Do not rename (binary serialization). Must save buckets.Length
        private const string KeyValuePairsName = "KeyValuePairs"; // Do not rename (binary serialization)
        private const string ComparerName = "Comparer"; // Do not rename (binary serialization)
        private const string ClearKeyName = "CK"; // Do not rename (binary serialization)
        private const string ClearValueName = "CV"; // Do not rename (binary serialization)

        private static readonly ArrayPool<int> s_bucketPool = ArrayPool<int>.Shared;
        private static readonly ArrayPool<Entry> s_entryPool = ArrayPool<Entry>.Shared;

        // WARNING:
        // It's important that the number of buckets be prime, and these arrays could exceed
        // that size as they come from ArrayPool. Be careful not to index past _size or bad
        // things will happen.
        private int[] _buckets;
        private Entry[] _entries;
        private int _size;

        private int _count;
        private int _freeList;
        private int _freeCount;
        private int _version;
<<<<<<< HEAD
        private IEqualityComparer<TKey>? _comparer;
        private KeyCollection? _keys;
        private ValueCollection? _values;
#pragma warning disable IDE0044
        private object? _syncRoot;
#pragma warning restore IDE0044
=======
        private IEqualityComparer<TKey> _comparer;
        private KeyCollection _keys;
        private ValueCollection _values;
        private object _syncRoot;
        private readonly bool _clearKeyOnFree;
        private readonly bool _clearValueOnFree;
>>>>>>> 640e5656

        #region Constructors

        /// <summary>
        /// Creates a new instance of PooledDictionary.
        /// </summary>
        public PooledDictionary() : this(0, ClearMode.Auto, null) { }

        /// <summary>
        /// Creates a new instance of PooledDictionary.
        /// </summary>
        public PooledDictionary(ClearMode clearMode) : this(0, clearMode, null) { }

        /// <summary>
        /// Creates a new instance of PooledDictionary.
        /// </summary>
        public PooledDictionary(int capacity) : this(capacity, ClearMode.Auto, null) { }

        /// <summary>
        /// Creates a new instance of PooledDictionary.
        /// </summary>
        public PooledDictionary(int capacity, ClearMode clearMode) : this(capacity, clearMode, null) { }

        /// <summary>
        /// Creates a new instance of PooledDictionary.
        /// </summary>
        public PooledDictionary(IEqualityComparer<TKey> comparer) : this(0, ClearMode.Auto, comparer) { }

<<<<<<< HEAD
        public PooledDictionary(int capacity, IEqualityComparer<TKey>? comparer)
=======
        /// <summary>
        /// Creates a new instance of PooledDictionary.
        /// </summary>
        public PooledDictionary(int capacity, IEqualityComparer<TKey> comparer) : this(capacity, ClearMode.Auto, comparer) { }

        /// <summary>
        /// Creates a new instance of PooledDictionary.
        /// </summary>
        public PooledDictionary(ClearMode clearMode, IEqualityComparer<TKey> comparer) : this(0, clearMode, comparer) { }

        /// <summary>
        /// Creates a new instance of PooledDictionary.
        /// </summary>
        public PooledDictionary(int capacity, ClearMode clearMode, IEqualityComparer<TKey> comparer)
>>>>>>> 640e5656
        {
            if (capacity < 0) ThrowHelper.ThrowArgumentOutOfRangeException(ExceptionArgument.capacity);
            if (capacity > 0) Initialize(capacity);
            if (comparer != EqualityComparer<TKey>.Default)
            {
                _comparer = comparer;
            }

            _clearKeyOnFree = ShouldClearKey(clearMode);
            _clearValueOnFree = ShouldClearValue(clearMode);

            if (typeof(TKey) == typeof(string) && _comparer == null)
            {
                // To start, move off default comparer for string which is randomised
                _comparer = (IEqualityComparer<TKey>)NonRandomizedStringEqualityComparer.Default;
            }

            _buckets = Array.Empty<int>();
            _entries = Array.Empty<Entry>();
        }

        /// <summary>
        /// Creates a new instance of PooledDictionary.
        /// </summary>
        public PooledDictionary(IDictionary<TKey, TValue> dictionary) : this(dictionary, ClearMode.Auto, null) { }

        /// <summary>
        /// Creates a new instance of PooledDictionary.
        /// </summary>
        public PooledDictionary(IDictionary<TKey, TValue> dictionary, ClearMode clearMode) : this(dictionary, clearMode, null) { }

<<<<<<< HEAD
        public PooledDictionary(IDictionary<TKey, TValue> dictionary, IEqualityComparer<TKey>? comparer) :
            this(dictionary?.Count ?? 0, comparer)
=======
        /// <summary>
        /// Creates a new instance of PooledDictionary.
        /// </summary>
        public PooledDictionary(IDictionary<TKey, TValue> dictionary, IEqualityComparer<TKey> comparer) : this(dictionary, ClearMode.Auto, comparer) { }

        /// <summary>
        /// Creates a new instance of PooledDictionary.
        /// </summary>
        public PooledDictionary(IDictionary<TKey, TValue> dictionary, ClearMode clearMode, IEqualityComparer<TKey> comparer) :
            this(dictionary?.Count ?? 0, clearMode, comparer)
>>>>>>> 640e5656
        {
            if (dictionary == null)
                ThrowHelper.ThrowArgumentNullException(ExceptionArgument.dictionary);

            // It is likely that the passed-in dictionary is PooledDictionary<TKey,TValue>. When this is the case,
            // avoid the enumerator allocation and overhead by looping through the entries array directly.
            // We only do this when dictionary is PooledDictionary<TKey,TValue> and not a subclass, to maintain
            // back-compat with subclasses that may have overridden the enumerator behavior.
            if (dictionary is PooledDictionary<TKey, TValue> pooled)
            {
                int count = pooled._count;
                var entries = pooled._entries;
                for (int i = 0; i < count; i++)
                {
                    if (entries[i].hashCode >= 0)
                    {
                        TryInsert(entries[i].key, entries[i].value, InsertionBehavior.ThrowOnExisting);
                    }
                }
                return;
            }

            foreach (var pair in dictionary)
            {
                TryInsert(pair.Key, pair.Value, InsertionBehavior.ThrowOnExisting);
            }
        }

        /// <summary>
        /// Creates a new instance of PooledDictionary.
        /// </summary>
        public PooledDictionary(IEnumerable<KeyValuePair<TKey, TValue>> collection) 
            : this(collection, ClearMode.Auto, null) { }

<<<<<<< HEAD
        public PooledDictionary(IEnumerable<KeyValuePair<TKey, TValue>> collection, IEqualityComparer<TKey>? comparer) :
            this((collection as ICollection<KeyValuePair<TKey, TValue>>)?.Count ?? 0, comparer)
=======
        /// <summary>
        /// Creates a new instance of PooledDictionary.
        /// </summary>
        public PooledDictionary(IEnumerable<KeyValuePair<TKey, TValue>> collection, ClearMode clearMode) 
            : this(collection, clearMode, null) { }

        /// <summary>
        /// Creates a new instance of PooledDictionary.
        /// </summary>
        public PooledDictionary(IEnumerable<KeyValuePair<TKey, TValue>> collection, IEqualityComparer<TKey> comparer) 
            : this(collection, ClearMode.Auto, comparer) { }

        /// <summary>
        /// Creates a new instance of PooledDictionary.
        /// </summary>
        public PooledDictionary(IEnumerable<KeyValuePair<TKey, TValue>> collection, ClearMode clearMode, IEqualityComparer<TKey> comparer) :
            this((collection as ICollection<KeyValuePair<TKey, TValue>>)?.Count ?? 0, clearMode, comparer)
>>>>>>> 640e5656
        {
            if (collection == null)
                ThrowHelper.ThrowArgumentNullException(ExceptionArgument.collection);

            foreach (var pair in collection)
            {
                TryInsert(pair.Key, pair.Value, InsertionBehavior.ThrowOnExisting);
            }
        }

        /// <summary>
        /// Creates a new instance of PooledDictionary.
        /// </summary>
        public PooledDictionary(IEnumerable<(TKey key, TValue value)> collection) 
            : this(collection, ClearMode.Auto, null) { }

<<<<<<< HEAD
        public PooledDictionary(IEnumerable<(TKey key, TValue value)> collection, IEqualityComparer<TKey>? comparer) :
            this((collection as ICollection<(TKey, TValue)>)?.Count ?? 0, comparer)
=======
        /// <summary>
        /// Creates a new instance of PooledDictionary.
        /// </summary>
        public PooledDictionary(IEnumerable<(TKey key, TValue value)> collection, ClearMode clearMode) 
            : this(collection, clearMode, null) { }

        /// <summary>
        /// Creates a new instance of PooledDictionary.
        /// </summary>
        public PooledDictionary(IEnumerable<(TKey key, TValue value)> collection, IEqualityComparer<TKey> comparer) 
            : this(collection, ClearMode.Auto, comparer) { }

        /// <summary>
        /// Creates a new instance of PooledDictionary.
        /// </summary>
        public PooledDictionary(IEnumerable<(TKey key, TValue value)> collection, ClearMode clearMode, IEqualityComparer<TKey> comparer) 
            : this((collection as ICollection<(TKey, TValue)>)?.Count ?? 0, clearMode, comparer)
>>>>>>> 640e5656
        {
            if (collection == null)
                ThrowHelper.ThrowArgumentNullException(ExceptionArgument.collection);

            foreach (var (key, value) in collection)
            {
                TryInsert(key, value, InsertionBehavior.ThrowOnExisting);
            }
        }

        /// <summary>
        /// Creates a new instance of PooledDictionary.
        /// </summary>
        public PooledDictionary((TKey key, TValue value)[] array) 
            : this(array.AsSpan(), ClearMode.Auto, null) { }

        /// <summary>
        /// Creates a new instance of PooledDictionary.
        /// </summary>
        public PooledDictionary((TKey key, TValue value)[] array, ClearMode clearMode) 
            : this(array.AsSpan(), clearMode, null) { }

        /// <summary>
        /// Creates a new instance of PooledDictionary.
        /// </summary>
        public PooledDictionary((TKey key, TValue value)[] array, IEqualityComparer<TKey> comparer) 
            : this(array.AsSpan(), ClearMode.Auto, comparer) { }

        /// <summary>
        /// Creates a new instance of PooledDictionary.
        /// </summary>
        public PooledDictionary((TKey key, TValue value)[] array, ClearMode clearMode, IEqualityComparer<TKey> comparer) 
            : this(array.AsSpan(), clearMode, comparer) { }

        /// <summary>
        /// Creates a new instance of PooledDictionary.
        /// </summary>
        public PooledDictionary(ReadOnlySpan<(TKey key, TValue value)> span) 
            : this(span, ClearMode.Auto, null) { }

        /// <summary>
        /// Creates a new instance of PooledDictionary.
        /// </summary>
        public PooledDictionary(ReadOnlySpan<(TKey key, TValue value)> span, ClearMode clearMode) 
            : this(span, clearMode, null) { }

        /// <summary>
        /// Creates a new instance of PooledDictionary.
        /// </summary>
        public PooledDictionary(ReadOnlySpan<(TKey key, TValue value)> span, IEqualityComparer<TKey> comparer) 
            : this(span, ClearMode.Auto, comparer) { }

<<<<<<< HEAD
        public PooledDictionary(ReadOnlySpan<(TKey key, TValue value)> span, IEqualityComparer<TKey>? comparer) :
            this(span.Length, comparer)
=======
        /// <summary>
        /// Creates a new instance of PooledDictionary.
        /// </summary>
        public PooledDictionary(ReadOnlySpan<(TKey key, TValue value)> span, ClearMode clearMode, IEqualityComparer<TKey> comparer) 
            : this(span.Length, clearMode, comparer)
>>>>>>> 640e5656
        {
            foreach (var (key, value) in span)
            {
                TryInsert(key, value, InsertionBehavior.ThrowOnExisting);
            }
        }

#pragma warning disable IDE0060 // Remove unused parameter
        /// <summary>
        /// Creates a new instance of PooledDictionary.
        /// </summary>
        protected PooledDictionary(SerializationInfo info, StreamingContext context)
#pragma warning restore IDE0060
        {
            _clearKeyOnFree = (bool?)info.GetValue(ClearKeyName, typeof(bool)) ?? ShouldClearKey(ClearMode.Auto);
            _clearValueOnFree = (bool?)info.GetValue(ClearValueName, typeof(bool)) ?? ShouldClearValue(ClearMode.Auto);
            
            // We can't do anything with the keys and values until the entire graph has been deserialized
            // and we have a resonable estimate that GetHashCode is not going to fail.  For the time being,
            // we'll just cache this.  The graph is not valid until OnDeserialization has been called.
            HashHelpers.SerializationInfoTable.Add(this, info);
            _buckets = Array.Empty<int>();
            _entries = Array.Empty<Entry>();
        }

<<<<<<< HEAD
        public IEqualityComparer<TKey> Comparer =>
            _comparer is null || _comparer is NonRandomizedStringEqualityComparer
                ? EqualityComparer<TKey>.Default : _comparer;
=======
#endregion

        /// <summary>
        /// The <see cref="IEqualityComparer{TKey}"/> used to compare keys in this dictionary.
        /// </summary>
        public IEqualityComparer<TKey> Comparer
        {
            get
            {
                return (_comparer == null || _comparer is NonRandomizedStringEqualityComparer) 
                    ? EqualityComparer<TKey>.Default : _comparer;
            }
        }
>>>>>>> 640e5656

        /// <summary>
        /// The number of items in the dictionary.
        /// </summary>
        public int Count => _count - _freeCount;

        /// <summary>
        /// Returns the ClearMode behavior for the collection, denoting whether values are
        /// cleared from internal arrays before returning them to the pool.
        /// </summary>
        public ClearMode KeyClearMode => _clearKeyOnFree ? ClearMode.Always : ClearMode.Never;

        /// <summary>
        /// Returns the ClearMode behavior for the collection, denoting whether values are
        /// cleared from internal arrays before returning them to the pool.
        /// </summary>
        public ClearMode ValueClearMode => _clearValueOnFree ? ClearMode.Always : ClearMode.Never;

        /// <summary>
        /// The keys in this dictionary.
        /// </summary>
        public KeyCollection Keys
        {
            get
            {
                if (_keys == null) _keys = new KeyCollection(this);
                return _keys;
            }
        }

        ICollection<TKey> IDictionary<TKey, TValue>.Keys
        {
            get
            {
                if (_keys == null) _keys = new KeyCollection(this);
                return _keys;
            }
        }

        IEnumerable<TKey> IReadOnlyDictionary<TKey, TValue>.Keys
        {
            get
            {
                if (_keys == null) _keys = new KeyCollection(this);
                return _keys;
            }
        }

        /// <summary>
        /// The values in this dictionary.
        /// </summary>
        public ValueCollection Values
        {
            get
            {
                if (_values == null) _values = new ValueCollection(this);
                return _values;
            }
        }

        ICollection<TValue> IDictionary<TKey, TValue>.Values
        {
            get
            {
                if (_values == null) _values = new ValueCollection(this);
                return _values;
            }
        }

        IEnumerable<TValue> IReadOnlyDictionary<TKey, TValue>.Values
        {
            get
            {
                if (_values == null) _values = new ValueCollection(this);
                return _values;
            }
        }

        /// <summary>
        /// Gets or sets an item in the dictionary by key.
        /// </summary>
        public TValue this[TKey key]
        {
            get
            {
                int i = FindEntry(key);
                if (i >= 0) return _entries[i].value;
                ThrowHelper.ThrowKeyNotFoundException(key);
                return default!;
            }
            set
            {
                bool modified = TryInsert(key, value, InsertionBehavior.OverwriteExisting);
                Debug.Assert(modified);
            }
        }

        /// <summary>
        /// Adds a key/value pair to the dictionary.
        /// </summary>
        public void Add(TKey key, TValue value)
        {
            bool modified = TryInsert(key, value, InsertionBehavior.ThrowOnExisting);
            Debug.Assert(modified); // If there was an existing key and the Add failed, an exception will already have been thrown.
        }

        public void AddRange(IEnumerable<KeyValuePair<TKey, TValue>> enumerable)
        {
            if (enumerable is null)
                ThrowHelper.ThrowArgumentNullException(ExceptionArgument.enumerable);

            if (enumerable is ICollection<KeyValuePair<TKey, TValue>> collection)
                EnsureCapacity(_count + collection.Count);

            foreach (var pair in enumerable!)
            {
                TryInsert(pair.Key, pair.Value, InsertionBehavior.ThrowOnExisting);
            }
        }

        public void AddRange(IEnumerable<(TKey key, TValue value)> enumerable)
        {
            if (enumerable is null)
                ThrowHelper.ThrowArgumentNullException(ExceptionArgument.enumerable);

            if (enumerable is ICollection<KeyValuePair<TKey, TValue>> collection)
                EnsureCapacity(_count + collection.Count);

            foreach (var (key, value) in enumerable!)
            {
                TryInsert(key, value, InsertionBehavior.ThrowOnExisting);
            }
        }

        public void AddRange(ReadOnlySpan<(TKey key, TValue value)> span)
        {
            EnsureCapacity(_count + span.Length);

            foreach (var (key, value) in span)
            {
                TryInsert(key, value, InsertionBehavior.ThrowOnExisting);
            }
        }

        public void AddRange((TKey key, TValue value)[] array)
            => AddRange(array.AsSpan());

        public void AddOrUpdate(TKey key, TValue addValue, Func<TKey, TValue, TValue> updater)
        {
            if (TryGetValue(key, out TValue value))
            {
                var updatedValue = updater(key, value);
                TryInsert(key, updatedValue, InsertionBehavior.OverwriteExisting);
            }
            else
            {
                TryInsert(key, addValue, InsertionBehavior.ThrowOnExisting);
            }
        }

        public void AddOrUpdate(TKey key, Func<TKey, TValue> addValueFactory, Func<TKey, TValue, TValue> updater)
        {
            if (TryGetValue(key, out TValue value))
            {
                var updatedValue = updater(key, value);
                TryInsert(key, updatedValue, InsertionBehavior.OverwriteExisting);
            }
            else
            {
                var addValue = addValueFactory(key);
                TryInsert(key, addValue, InsertionBehavior.ThrowOnExisting);
            }
        }

        void ICollection<KeyValuePair<TKey, TValue>>.Add(KeyValuePair<TKey, TValue> keyValuePair)
            => Add(keyValuePair.Key, keyValuePair.Value);

        bool ICollection<KeyValuePair<TKey, TValue>>.Contains(KeyValuePair<TKey, TValue> keyValuePair)
        {
            int i = FindEntry(keyValuePair.Key);
            if (i >= 0 && EqualityComparer<TValue>.Default.Equals(_entries[i].value, keyValuePair.Value))
            {
                return true;
            }
            return false;
        }

        bool ICollection<KeyValuePair<TKey, TValue>>.Remove(KeyValuePair<TKey, TValue> keyValuePair)
        {
            int i = FindEntry(keyValuePair.Key);
            if (i >= 0 && EqualityComparer<TValue>.Default.Equals(_entries[i].value, keyValuePair.Value))
            {
                Remove(keyValuePair.Key);
                return true;
            }
            return false;
        }

        public void Clear()
        {
            int count = _count;
            if (count > 0)
            {
                Array.Clear(_buckets, 0, _size);

                _count = 0;
                _freeList = -1;
                _freeCount = 0;
                _size = 0;
                Array.Clear(_entries, 0, count);
                _version++;
            }
        }

        public bool ContainsKey(TKey key)
            => FindEntry(key) >= 0;

        public bool ContainsValue(TValue value)
        {
            var entries = _entries;
            if (value == null)
            {
                for (int i = 0; i < _count; i++)
                {
                    if (entries[i].hashCode >= 0 && entries[i].value == null) return true;
                }
            }
            else
            {
                if (default(TValue) != null)
                {
                    // ValueType: Devirtualize with EqualityComparer<TValue>.Default intrinsic
                    for (int i = 0; i < _count; i++)
                    {
                        if (entries[i].hashCode >= 0 && EqualityComparer<TValue>.Default.Equals(entries[i].value, value)) return true;
                    }
                }
                else
                {
                    // Object type: Shared Generic, EqualityComparer<TValue>.Default won't devirtualize
                    // https://github.com/dotnet/coreclr/issues/17273
                    // So cache in a local rather than get EqualityComparer per loop iteration
                    var defaultComparer = EqualityComparer<TValue>.Default;
                    for (int i = 0; i < _count; i++)
                    {
                        if (entries[i].hashCode >= 0 && defaultComparer.Equals(entries[i].value, value)) return true;
                    }
                }
            }
            return false;
        }

        private void CopyTo(KeyValuePair<TKey, TValue>[] array, int index)
        {
            if (array == null)
            {
                ThrowHelper.ThrowArgumentNullException(ExceptionArgument.array);
            }

            if ((uint)index > (uint)array.Length)
            {
                ThrowHelper.ThrowIndexArgumentOutOfRange_NeedNonNegNumException();
            }

            if (array.Length - index < Count)
            {
                ThrowHelper.ThrowArgumentException(ExceptionResource.Arg_ArrayPlusOffTooSmall);
            }

            int count = _count;
            var entries = _entries;
            for (int i = 0; i < count; i++)
            {
                if (entries[i].hashCode >= 0)
                {
                    array[index++] = new KeyValuePair<TKey, TValue>(entries[i].key, entries[i].value);
                }
            }
        }

        public Enumerator GetEnumerator()
            => new Enumerator(this, Enumerator.KeyValuePair);

        IEnumerator<KeyValuePair<TKey, TValue>> IEnumerable<KeyValuePair<TKey, TValue>>.GetEnumerator()
            => new Enumerator(this, Enumerator.KeyValuePair);

        void ISerializable.GetObjectData(SerializationInfo info, StreamingContext context) 
            => GetObjectData(info, context);

        /// <summary>
        /// Allows child classes to add their own serialization data.
        /// </summary>
        /// <param name="info"></param>
        /// <param name="context"></param>
        protected virtual void GetObjectData(SerializationInfo info, StreamingContext context)
        {
            if (info == null)
            {
                ThrowHelper.ThrowArgumentNullException(ExceptionArgument.info);
            }

            info.AddValue(VersionName, _version);
            info.AddValue(ComparerName, _comparer ?? EqualityComparer<TKey>.Default, typeof(IEqualityComparer<TKey>));
            info.AddValue(HashSizeName, _size); // This is the length of the bucket array
            info.AddValue(ClearKeyName, _clearKeyOnFree);
            info.AddValue(ClearValueName, _clearValueOnFree);

            if (_buckets != null)
            {
                var array = new KeyValuePair<TKey, TValue>[Count];
                CopyTo(array, 0);
                info.AddValue(KeyValuePairsName, array, typeof(KeyValuePair<TKey, TValue>[]));
            }
        }

        private int FindEntry(TKey key)
        {
            if (key == null)
            {
                ThrowHelper.ThrowArgumentNullException(ExceptionArgument.key);
            }

            int i = -1;
            int length = _size;
            if (length <= 0)
                return i;

            var buckets = _buckets;
            var entries = _entries;
            int collisionCount = 0;
            var comparer = _comparer;

            if (comparer == null)
            {
                int hashCode = key!.GetHashCode() & Lower31BitMask;
                // Value in _buckets is 1-based
                i = buckets[hashCode % length] - 1;
                if (default(TKey) != null)
                {
                    // ValueType: Devirtualize with EqualityComparer<TValue>.Default intrinsic
                    do
                    {
                        // Should be a while loop https://github.com/dotnet/coreclr/issues/15476
                        // Test in if to drop range check for following array access
                        if ((uint)i >= (uint)length || (entries[i].hashCode == hashCode && EqualityComparer<TKey>.Default.Equals(entries[i].key, key)))
                        {
                            break;
                        }

                        i = entries[i].next;
                        if (collisionCount >= length)
                        {
                            // The chain of entries forms a loop; which means a concurrent update has happened.
                            // Break out of the loop and throw, rather than looping forever.
                            ThrowHelper.ThrowInvalidOperationException_ConcurrentOperationsNotSupported();
                        }
                        collisionCount++;
                    } while (true);
                }
                else
                {
                    // Object type: Shared Generic, EqualityComparer<TValue>.Default won't devirtualize
                    // https://github.com/dotnet/coreclr/issues/17273
                    // So cache in a local rather than get EqualityComparer per loop iteration
                    var defaultComparer = EqualityComparer<TKey>.Default;
                    do
                    {
                        // Should be a while loop https://github.com/dotnet/coreclr/issues/15476
                        // Test in if to drop range check for following array access
                        if ((uint)i >= (uint)length || (entries[i].hashCode == hashCode && defaultComparer.Equals(entries[i].key, key)))
                        {
                            break;
                        }

                        i = entries[i].next;
                        if (collisionCount >= length)
                        {
                            // The chain of entries forms a loop; which means a concurrent update has happened.
                            // Break out of the loop and throw, rather than looping forever.
                            ThrowHelper.ThrowInvalidOperationException_ConcurrentOperationsNotSupported();
                        }
                        collisionCount++;
                    } while (true);
                }
            }
            else
            {
                int hashCode = comparer.GetHashCode(key) & Lower31BitMask;
                // Value in _buckets is 1-based
                i = buckets[hashCode % length] - 1;
                do
                {
                    // Should be a while loop https://github.com/dotnet/coreclr/issues/15476
                    // Test in if to drop range check for following array access
                    if ((uint)i >= (uint)length ||
                        (entries[i].hashCode == hashCode && comparer.Equals(entries[i].key, key)))
                    {
                        break;
                    }

                    i = entries[i].next;
                    if (collisionCount >= length)
                    {
                        // The chain of entries forms a loop; which means a concurrent update has happened.
                        // Break out of the loop and throw, rather than looping forever.
                        ThrowHelper.ThrowInvalidOperationException_ConcurrentOperationsNotSupported();
                    }
                    collisionCount++;
                } while (true);
            }

            return i;
        }

        private int Initialize(int capacity)
        {
            _size = HashHelpers.GetPrime(capacity);
            _freeList = -1;
            _buckets = s_bucketPool.Rent(_size);
            Array.Clear(_buckets, 0, _buckets.Length);
            _entries = s_entryPool.Rent(_size);

            return _size;
        }

        private bool TryInsert(TKey key, TValue value, InsertionBehavior behavior)
        {
            if (key == null)
            {
                ThrowHelper.ThrowArgumentNullException(ExceptionArgument.key);
            }

            if (_buckets.Length == 0 || _size == 0)
            {
                Initialize(0);
            }

            var entries = _entries;
            var comparer = _comparer;
            var size = _size;

            int hashCode = ((comparer == null) ? key!.GetHashCode() : comparer.GetHashCode(key)) & Lower31BitMask;

            int collisionCount = 0;
            ref int bucket = ref _buckets[hashCode % size];
            // Value in _buckets is 1-based
            int i = bucket - 1;

            if (comparer == null)
            {
                if (default(TKey) != null)
                {
                    // ValueType: Devirtualize with EqualityComparer<TValue>.Default intrinsic
                    do
                    {
                        // Should be a while loop https://github.com/dotnet/coreclr/issues/15476
                        // Test uint in if rather than loop condition to drop range check for following array access
                        if ((uint)i >= (uint)size)
                        {
                            break;
                        }

                        if (entries[i].hashCode == hashCode && EqualityComparer<TKey>.Default.Equals(entries[i].key, key))
                        {
                            if (behavior == InsertionBehavior.OverwriteExisting)
                            {
                                entries[i].value = value;
                                _version++;
                                return true;
                            }

                            if (behavior == InsertionBehavior.ThrowOnExisting)
                            {
                                ThrowHelper.ThrowAddingDuplicateWithKeyArgumentException(key);
                            }

                            return false;
                        }

                        i = entries[i].next;
                        if (collisionCount >= size)
                        {
                            // The chain of entries forms a loop; which means a concurrent update has happened.
                            // Break out of the loop and throw, rather than looping forever.
                            ThrowHelper.ThrowInvalidOperationException_ConcurrentOperationsNotSupported();
                        }
                        collisionCount++;
                    } while (true);
                }
                else
                {
                    // Object type: Shared Generic, EqualityComparer<TValue>.Default won't devirtualize
                    // https://github.com/dotnet/coreclr/issues/17273
                    // So cache in a local rather than get EqualityComparer per loop iteration
                    var defaultComparer = EqualityComparer<TKey>.Default;
                    do
                    {
                        // Should be a while loop https://github.com/dotnet/coreclr/issues/15476
                        // Test uint in if rather than loop condition to drop range check for following array access
                        if ((uint)i >= (uint)size)
                        {
                            break;
                        }

                        if (entries[i].hashCode == hashCode && defaultComparer.Equals(entries[i].key, key))
                        {
                            if (behavior == InsertionBehavior.OverwriteExisting)
                            {
                                entries[i].value = value;
                                _version++;
                                return true;
                            }

                            if (behavior == InsertionBehavior.ThrowOnExisting)
                            {
                                ThrowHelper.ThrowAddingDuplicateWithKeyArgumentException(key);
                            }

                            return false;
                        }

                        i = entries[i].next;
                        if (collisionCount >= size)
                        {
                            // The chain of entries forms a loop; which means a concurrent update has happened.
                            // Break out of the loop and throw, rather than looping forever.
                            ThrowHelper.ThrowInvalidOperationException_ConcurrentOperationsNotSupported();
                        }
                        collisionCount++;
                    } while (true);
                }
            }
            else
            {
                do
                {
                    // Should be a while loop https://github.com/dotnet/coreclr/issues/15476
                    // Test uint in if rather than loop condition to drop range check for following array access
                    if ((uint)i >= (uint)size)
                    {
                        break;
                    }

                    if (entries[i].hashCode == hashCode && comparer.Equals(entries[i].key, key))
                    {
                        if (behavior == InsertionBehavior.OverwriteExisting)
                        {
                            entries[i].value = value;
                            _version++;
                            return true;
                        }

                        if (behavior == InsertionBehavior.ThrowOnExisting)
                        {
                            ThrowHelper.ThrowAddingDuplicateWithKeyArgumentException(key);
                        }

                        return false;
                    }

                    i = entries[i].next;
                    if (collisionCount >= size)
                    {
                        // The chain of entries forms a loop; which means a concurrent update has happened.
                        // Break out of the loop and throw, rather than looping forever.
                        ThrowHelper.ThrowInvalidOperationException_ConcurrentOperationsNotSupported();
                    }
                    collisionCount++;
                } while (true);

            }

            bool updateFreeList = false;
            int index;
            if (_freeCount > 0)
            {
                index = _freeList;
                updateFreeList = true;
                _freeCount--;
            }
            else
            {
                int count = _count;
                if (count == size)
                {
                    Resize();
                    size = _size;
                    bucket = ref _buckets[hashCode % size];
                }
                index = count;
                _count = count + 1;
                entries = _entries;
            }

            ref Entry entry = ref entries[index];

            if (updateFreeList)
            {
                _freeList = entry.next;
            }
            entry.hashCode = hashCode;
            // Value in _buckets is 1-based
            entry.next = bucket - 1;
            entry.key = key;
            entry.value = value;
            // Value in _buckets is 1-based
#pragma warning disable IDE0059 // Value assigned to symbol is never used
            bucket = index + 1;
#pragma warning restore IDE0059
            _version++;

            // Value types never rehash
            if (default(TKey) == null && collisionCount > HashHelpers.HashCollisionThreshold && comparer is NonRandomizedStringEqualityComparer)
            {
                // If we hit the collision threshold we'll need to switch to the comparer which is using randomized string hashing
                // i.e. EqualityComparer<string>.Default.
                _comparer = null;
                Resize(size, true);
            }

            return true;
        }

        public virtual void OnDeserialization(object sender)
        {
            HashHelpers.SerializationInfoTable.TryGetValue(this, out SerializationInfo siInfo);

            if (siInfo == null)
            {
                // We can return immediately if this function is called twice. 
                // Note we remove the serialization info from the table at the end of this method.
                return;
            }

            int realVersion = siInfo.GetInt32(VersionName);
            int hashsize = siInfo.GetInt32(HashSizeName);
            _comparer = (IEqualityComparer<TKey>)siInfo.GetValue(ComparerName, typeof(IEqualityComparer<TKey>));

            if (hashsize != 0)
            {
                Initialize(hashsize);

                var array = (KeyValuePair<TKey, TValue>[])
                    siInfo.GetValue(KeyValuePairsName, typeof(KeyValuePair<TKey, TValue>[]));

                if (array == null)
                {
                    throw new SerializationException("Serialized PooledDictionary missing data.");
                }

                for (int i = 0; i < array.Length; i++)
                {
                    if (array[i].Key == null)
                    {
                        throw new SerializationException("Serialized PooledDictionary had null key.");
                    }
                    Add(array[i].Key, array[i].Value);
                }
            }
            else
            {
                _buckets = Array.Empty<int>();
            }

            _version = realVersion;
            HashHelpers.SerializationInfoTable.Remove(this);
        }

        private void Resize()
            => Resize(HashHelpers.ExpandPrime(_count), false);

        private void Resize(int newSize, bool forceNewHashCodes)
        {
            // Value types never rehash
            Debug.Assert(!forceNewHashCodes || default(TKey) == null);
            Debug.Assert(newSize >= _size);

            int[] buckets;
            Entry[] entries;
            bool replaceArrays;
            int count = _count;

            // Because ArrayPool might give us larger arrays than we asked for, see if we can 
            // use the existing capacity without actually resizing.
            if (_buckets.Length >= newSize && _entries.Length >= newSize)
            {
                Array.Clear(_buckets, 0, _buckets.Length);
                Array.Clear(_entries, _size, newSize - _size);
                buckets = _buckets;
                entries = _entries;
                replaceArrays = false;
            }
            else
            {
                buckets = s_bucketPool.Rent(newSize);
                entries = s_entryPool.Rent(newSize);

                Array.Clear(buckets, 0, buckets.Length);
                Array.Copy(_entries, 0, entries, 0, count);
                replaceArrays = true;
            }

            if (default(TKey) == null && forceNewHashCodes)
            {
                for (int i = 0; i < count; i++)
                {
                    if (entries[i].hashCode >= 0)
                    {
                        Debug.Assert(_comparer == null);
                        entries[i].hashCode = entries[i].key!.GetHashCode() & Lower31BitMask;
                    }
                }
            }

            for (int i = 0; i < count; i++)
            {
                if (entries[i].hashCode >= 0)
                {
                    int bucket = entries[i].hashCode % newSize;
                    // Value in _buckets is 1-based
                    entries[i].next = buckets[bucket] - 1;
                    // Value in _buckets is 1-based
                    buckets[bucket] = i + 1;
                }
            }

            if (replaceArrays)
            {
                ReturnArrays();
                _buckets = buckets;
                _entries = entries;
            }
            _size = newSize;
        }

        // The overload Remove(TKey key, out TValue value) is a copy of this method with one additional
        // statement to copy the value for entry being removed into the output parameter.
        // Code has been intentionally duplicated for performance reasons.
        public bool Remove(TKey key)
        {
            if (key == null)
            {
                ThrowHelper.ThrowArgumentNullException(ExceptionArgument.key);
            }

            var buckets = _buckets;
            var entries = _entries;
            int collisionCount = 0;
            if (_size > 0)
            {
                int hashCode = (_comparer?.GetHashCode(key) ?? key!.GetHashCode()) & Lower31BitMask;
                int bucket = hashCode % _size;
                int last = -1;
                // Value in buckets is 1-based
                int i = buckets[bucket] - 1;
                while (i >= 0)
                {
                    ref Entry entry = ref entries[i];

                    if (entry.hashCode == hashCode && (_comparer?.Equals(entry.key, key) ?? EqualityComparer<TKey>.Default.Equals(entry.key, key)))
                    {
                        if (last < 0)
                        {
                            // Value in buckets is 1-based
                            buckets[bucket] = entry.next + 1;
                        }
                        else
                        {
                            entries[last].next = entry.next;
                        }
                        entry.hashCode = -1;
                        entry.next = _freeList;

<<<<<<< HEAD
#if NETCOREAPP2_1 || NETCOREAPP3_0
                        if (RuntimeHelpers.IsReferenceOrContainsReferences<TKey>())
                        {
                            entry.key = default!;
                        }
                        if (RuntimeHelpers.IsReferenceOrContainsReferences<TValue>())
                        {
                            entry.value = default!;
                        }
#else
                        entry.key = default!;
                        entry.value = default!;
#endif
=======
                        if (_clearKeyOnFree)
                            entry.key = default;
                        if (_clearValueOnFree)
                            entry.value = default;

>>>>>>> 640e5656
                        _freeList = i;
                        _freeCount++;
                        _version++;
                        return true;
                    }

                    last = i;
                    i = entry.next;
                    if (collisionCount >= _size)
                    {
                        // The chain of entries forms a loop; which means a concurrent update has happened.
                        // Break out of the loop and throw, rather than looping forever.
                        ThrowHelper.ThrowInvalidOperationException_ConcurrentOperationsNotSupported();
                    }
                    collisionCount++;
                }
            }
            return false;
        }

        // This overload is a copy of the overload Remove(TKey key) with one additional
        // statement to copy the value for entry being removed into the output parameter.
        // Code has been intentionally duplicated for performance reasons.
        public bool Remove(TKey key, out TValue value)
        {
            if (key == null)
            {
                ThrowHelper.ThrowArgumentNullException(ExceptionArgument.key);
            }

            var buckets = _buckets;
            var entries = _entries;
            int collisionCount = 0;
            int hashCode = (_comparer?.GetHashCode(key) ?? key!.GetHashCode()) & Lower31BitMask;
            int bucket = hashCode % _size;
            int last = -1;
            // Value in buckets is 1-based
            int i = buckets[bucket] - 1;
            while (i >= 0)
            {
                ref Entry entry = ref entries[i];

                if (entry.hashCode == hashCode && (_comparer?.Equals(entry.key, key) ?? EqualityComparer<TKey>.Default.Equals(entry.key, key)))
                {
                    if (last < 0)
                    {
                        // Value in buckets is 1-based
                        buckets[bucket] = entry.next + 1;
                    }
                    else
                    {
                        entries[last].next = entry.next;
                    }

                    value = entry.value;

                    entry.hashCode = -1;
                    entry.next = _freeList;

<<<<<<< HEAD
#if NETCOREAPP2_1 || NETCOREAPP3_0
                        if (RuntimeHelpers.IsReferenceOrContainsReferences<TKey>())
                        {
                            entry.key = default!;
                        }
                        if (RuntimeHelpers.IsReferenceOrContainsReferences<TValue>())
                        {
                            entry.value = default!;
                        }
#else
                    entry.key = default!;
                    entry.value = default!;
#endif
=======
                    if (_clearKeyOnFree)
                        entry.key = default;
                    if (_clearValueOnFree)
                        entry.value = default;

>>>>>>> 640e5656
                    _freeList = i;
                    _freeCount++;
                    return true;
                }

                last = i;
                i = entry.next;
                if (collisionCount >= _size)
                {
                    // The chain of entries forms a loop; which means a concurrent update has happened.
                    // Break out of the loop and throw, rather than looping forever.
                    ThrowHelper.ThrowInvalidOperationException_ConcurrentOperationsNotSupported();
                }
                collisionCount++;
            }
            value = default!;
            return false;
        }

        public bool TryGetValue(TKey key, out TValue value)
        {
            int i = FindEntry(key);
            if (i >= 0)
            {
                value = _entries[i].value;
                return true;
            }
            value = default!;
            return false;
        }

        public bool TryAdd(TKey key, TValue value)
            => TryInsert(key, value, InsertionBehavior.None);

        public TValue GetOrAdd(TKey key, TValue addValue)
        {
            if (TryGetValue(key, out TValue value))
                return value;

            Add(key, addValue);
            return addValue;
        }

        public TValue GetOrAdd(TKey key, Func<TKey, TValue> valueFactory)
        {
            if (TryGetValue(key, out TValue value))
                return value;

            var addValue = valueFactory(key);
            Add(key, addValue);
            return addValue;
        }

        bool ICollection<KeyValuePair<TKey, TValue>>.IsReadOnly => false;

        void ICollection<KeyValuePair<TKey, TValue>>.CopyTo(KeyValuePair<TKey, TValue>[] array, int index)
            => CopyTo(array, index);

        void ICollection.CopyTo(Array array, int index)
        {
            if (array == null)
                ThrowHelper.ThrowArgumentNullException(ExceptionArgument.array);
            if (array.Rank != 1)
                ThrowHelper.ThrowArgumentException(ExceptionResource.Arg_RankMultiDimNotSupported);
            if (array.GetLowerBound(0) != 0)
                ThrowHelper.ThrowArgumentException(ExceptionResource.Arg_NonZeroLowerBound);
            if ((uint)index > (uint)array.Length)
                ThrowHelper.ThrowIndexArgumentOutOfRange_NeedNonNegNumException();
            if (array.Length - index < Count)
                ThrowHelper.ThrowArgumentException(ExceptionResource.Arg_ArrayPlusOffTooSmall);

            if (array is KeyValuePair<TKey, TValue>[] pairs)
            {
                CopyTo(pairs, index);
            }
            else if (array is DictionaryEntry[] dictEntryArray)
            {
                Entry[] entries = _entries;
                for (int i = 0; i < _count; i++)
                {
                    if (entries[i].hashCode >= 0)
                    {
                        dictEntryArray[index++] = new DictionaryEntry(entries[i].key, entries[i].value);
                    }
                }
            }
            else if (array is object[] objects)
            {
                try
                {
                    int count = _count;
                    var entries = _entries;
                    for (int i = 0; i < count; i++)
                    {
                        if (entries[i].hashCode >= 0)
                        {
                            objects[index++] = new KeyValuePair<TKey, TValue>(entries[i].key, entries[i].value);
                        }
                    }
                }
                catch (ArrayTypeMismatchException)
                {
                    ThrowHelper.ThrowArgumentException_Argument_InvalidArrayType();
                }
            }
            else
            {
                ThrowHelper.ThrowArgumentException_Argument_InvalidArrayType();
            }
        }

        IEnumerator IEnumerable.GetEnumerator()
            => new Enumerator(this, Enumerator.KeyValuePair);

        /// <summary>
        /// Ensures that the dictionary can hold up to 'capacity' entries without any further expansion of its backing storage
        /// </summary>
        public int EnsureCapacity(int capacity)
        {
            if (capacity < 0)
                ThrowHelper.ThrowArgumentOutOfRangeException(ExceptionArgument.capacity);
            int currentCapacity = _size;
            if (currentCapacity >= capacity)
                return currentCapacity;
            _version++;
            if (_buckets.Length == 0 || _size == 0)
                return Initialize(capacity);
            int newSize = HashHelpers.GetPrime(capacity);
            Resize(newSize, forceNewHashCodes: false);
            return newSize;
        }

        /// <summary>
        /// Sets the capacity of this dictionary to what it would be if it had been originally initialized with all its entries
        /// 
        /// This method can be used to minimize the memory overhead 
        /// once it is known that no new elements will be added. 
        /// 
        /// To allocate minimum size storage array, execute the following statements:
        /// 
        /// dictionary.Clear();
        /// dictionary.TrimExcess();
        /// </summary>
        public void TrimExcess()
            => TrimExcess(Count);

        /// <summary>
        /// Sets the capacity of this dictionary to hold up 'capacity' entries without any further expansion of its backing storage
        /// 
        /// This method can be used to minimize the memory overhead 
        /// once it is known that no new elements will be added. 
        /// </summary>
        public void TrimExcess(int capacity)
        {
            if (capacity < Count)
                throw new ArgumentOutOfRangeException(nameof(capacity));
            int newSize = HashHelpers.GetPrime(capacity);

            Entry[] oldEntries = _entries;
            int[] oldBuckets = _buckets;
            int currentCapacity = oldEntries == null ? 0 : oldEntries.Length;
            if (newSize >= currentCapacity)
                return;

            int oldCount = _count;
            _version++;
            Initialize(newSize);
            var entries = _entries;
            var buckets = _buckets;
            int count = 0;
            for (int i = 0; i < oldCount; i++)
            {
                int hashCode = oldEntries[i].hashCode;
                if (hashCode >= 0)
                {
#pragma warning disable IDE0059 // Value assigned to symbol is never used
                    ref Entry entry = ref entries[count];
#pragma warning restore IDE0059
                    entry = oldEntries[i];
                    int bucket = hashCode % newSize;
                    // Value in _buckets is 1-based
                    entry.next = buckets[bucket] - 1;
                    // Value in _buckets is 1-based
                    buckets[bucket] = count + 1;
                    count++;
                }
            }
            _count = count;
            _size = newSize;
            _freeCount = 0;
            s_bucketPool.Return(oldBuckets);
<<<<<<< HEAD
#if NETCOREAPP2_1 || NETCOREAPP3_0
            s_entryPool.Return(entries, RuntimeHelpers.IsReferenceOrContainsReferences<TKey>() || RuntimeHelpers.IsReferenceOrContainsReferences<TValue>());
#else
            s_entryPool.Return(entries, clearArray: true);
#endif
=======
            s_entryPool.Return(entries, clearArray: _clearKeyOnFree || _clearValueOnFree);
>>>>>>> 640e5656
        }

        bool ICollection.IsSynchronized => false;

        object ICollection.SyncRoot
        {
#nullable disable
            get
            {
                if (_syncRoot == null)
                {
                    Interlocked.CompareExchange<object>(ref _syncRoot, new object(), null);
                }
                return _syncRoot;
            }
#nullable restore
        }

        bool IDictionary.IsFixedSize => false;

        bool IDictionary.IsReadOnly => false;

        ICollection IDictionary.Keys => Keys;

        ICollection IDictionary.Values => Values;

        object? IDictionary.this[object key]
        {
            get
            {
                if (IsCompatibleKey(key))
                {
                    int i = FindEntry((TKey)key);
                    if (i >= 0)
                    {
                        return _entries[i].value;
                    }
                }
                return null;
            }
            set
            {
                if (key == null)
                {
                    ThrowHelper.ThrowArgumentNullException(ExceptionArgument.key);
                }
                ThrowHelper.IfNullAndNullsAreIllegalThenThrow<TValue>(value, ExceptionArgument.value);

                try
                {
                    TKey tempKey = (TKey)key;
                    try
                    {
                        this[tempKey] = (TValue)value!;
                    }
                    catch (InvalidCastException)
                    {
                        ThrowHelper.ThrowWrongValueTypeArgumentException(value, typeof(TValue));
                    }
                }
                catch (InvalidCastException)
                {
                    ThrowHelper.ThrowWrongKeyTypeArgumentException(key, typeof(TKey));
                }
            }
        }

        private void ReturnArrays()
        {
            if (_entries.Length > 0)
            {
                try
                {
<<<<<<< HEAD
#if NETCOREAPP2_1 || NETCOREAPP3_0
                    s_entryPool.Return(_entries, 
                        RuntimeHelpers.IsReferenceOrContainsReferences<TKey>() || 
                        RuntimeHelpers.IsReferenceOrContainsReferences<TValue>());
#else
                    s_entryPool.Return(_entries, clearArray: true);
#endif
=======
                    s_entryPool.Return(_entries, clearArray: _clearKeyOnFree || _clearValueOnFree);
>>>>>>> 640e5656
                }
                catch (ArgumentException)
                {
                    // oh well, the array pool didn't like our array
                }
            }

            if (_buckets.Length > 0)
            {
                try
                {
                    s_bucketPool.Return(_buckets);
                }
                catch (ArgumentException)
                {
                    // shucks
                }
            }

            _entries = Array.Empty<Entry>();
            _buckets = Array.Empty<int>();
        }

        private static bool ShouldClearKey(ClearMode mode)
        {
#if NETCOREAPP2_1
            return mode == ClearMode.Always
                || (mode == ClearMode.Auto && RuntimeHelpers.IsReferenceOrContainsReferences<TKey>());
#else
            return mode != ClearMode.Never;
#endif
        }

        private static bool ShouldClearValue(ClearMode mode)
        {
#if NETCOREAPP2_1
            return mode == ClearMode.Always
                || (mode == ClearMode.Auto && RuntimeHelpers.IsReferenceOrContainsReferences<TValue>());
#else
            return mode != ClearMode.Never;
#endif
        }

        private static bool IsCompatibleKey(object key)
        {
            if (key == null)
            {
                ThrowHelper.ThrowArgumentNullException(ExceptionArgument.key);
            }
            return key is TKey;
        }

        void IDictionary.Add(object key, object value)
        {
            if (key == null)
            {
                ThrowHelper.ThrowArgumentNullException(ExceptionArgument.key);
            }
            ThrowHelper.IfNullAndNullsAreIllegalThenThrow<TValue>(value, ExceptionArgument.value);

            try
            {
                TKey tempKey = (TKey)key;

                try
                {
                    Add(tempKey, (TValue)value);
                }
                catch (InvalidCastException)
                {
                    ThrowHelper.ThrowWrongValueTypeArgumentException(value, typeof(TValue));
                }
            }
            catch (InvalidCastException)
            {
                ThrowHelper.ThrowWrongKeyTypeArgumentException(key, typeof(TKey));
            }
        }

        bool IDictionary.Contains(object key)
        {
            if (IsCompatibleKey(key))
            {
                return ContainsKey((TKey)key);
            }

            return false;
        }

        IDictionaryEnumerator IDictionary.GetEnumerator()
            => new Enumerator(this, Enumerator.DictEntry);

        void IDictionary.Remove(object key)
        {
            if (IsCompatibleKey(key))
            {
                Remove((TKey)key);
            }
        }

        public void Dispose()
        {
            ReturnArrays();
            _count = 0;
            _size = 0;
            _freeList = -1;
            _freeCount = 0;
        }

        public struct Enumerator : IEnumerator<KeyValuePair<TKey, TValue>>, IDictionaryEnumerator
        {
            private readonly PooledDictionary<TKey, TValue> _dictionary;
            private readonly int _version;
            private int _index;
            private KeyValuePair<TKey, TValue> _current;
            private readonly int _getEnumeratorRetType;  // What should Enumerator.Current return?

            internal const int DictEntry = 1;
            internal const int KeyValuePair = 2;

            internal Enumerator(PooledDictionary<TKey, TValue> dictionary, int getEnumeratorRetType)
            {
                _dictionary = dictionary;
                _version = dictionary._version;
                _index = 0;
                _getEnumeratorRetType = getEnumeratorRetType;
                _current = new KeyValuePair<TKey, TValue>();
            }

            public bool MoveNext()
            {
                if (_version != _dictionary._version)
                {
                    ThrowHelper.ThrowInvalidOperationException_InvalidOperation_EnumFailedVersion();
                }

                // Use unsigned comparison since we set index to dictionary.count+1 when the enumeration ends.
                // dictionary.count+1 could be negative if dictionary.count is int.MaxValue
                while ((uint)_index < (uint)_dictionary._count)
                {
                    ref Entry entry = ref _dictionary._entries[_index++];

                    if (entry.hashCode >= 0)
                    {
                        _current = new KeyValuePair<TKey, TValue>(entry.key, entry.value);
                        return true;
                    }
                }

                _index = _dictionary._count + 1;
                _current = new KeyValuePair<TKey, TValue>();
                return false;
            }

            public KeyValuePair<TKey, TValue> Current => _current;

            public void Dispose()
            {
            }

            object IEnumerator.Current
            {
                get
                {
                    if (_index == 0 || (_index == _dictionary._count + 1))
                    {
                        ThrowHelper.ThrowInvalidOperationException_InvalidOperation_EnumOpCantHappen();
                    }

                    if (_getEnumeratorRetType == DictEntry)
                    {
                        return new DictionaryEntry(_current.Key, _current.Value);
                    }
                    else
                    {
                        return new KeyValuePair<TKey, TValue>(_current.Key, _current.Value);
                    }
                }
            }

            void IEnumerator.Reset()
            {
                if (_version != _dictionary._version)
                {
                    ThrowHelper.ThrowInvalidOperationException_InvalidOperation_EnumFailedVersion();
                }

                _index = 0;
                _current = new KeyValuePair<TKey, TValue>();
            }

            DictionaryEntry IDictionaryEnumerator.Entry
            {
                get
                {
                    if (_index == 0 || (_index == _dictionary._count + 1))
                    {
                        ThrowHelper.ThrowInvalidOperationException_InvalidOperation_EnumOpCantHappen();
                    }

                    return new DictionaryEntry(_current.Key, _current.Value);
                }
            }

            object? IDictionaryEnumerator.Key
            {
                get
                {
                    if (_index == 0 || (_index == _dictionary._count + 1))
                    {
                        ThrowHelper.ThrowInvalidOperationException_InvalidOperation_EnumOpCantHappen();
                    }

                    return _current.Key;
                }
            }

            object? IDictionaryEnumerator.Value
            {
                get
                {
                    if (_index == 0 || (_index == _dictionary._count + 1))
                    {
                        ThrowHelper.ThrowInvalidOperationException_InvalidOperation_EnumOpCantHappen();
                    }

                    return _current.Value;
                }
            }
        }

        [DebuggerTypeProxy(typeof(DictionaryKeyCollectionDebugView<,>))]
        [DebuggerDisplay("Count = {Count}")]
        public sealed class KeyCollection : ICollection<TKey>, ICollection, IReadOnlyCollection<TKey>
        {
            private readonly PooledDictionary<TKey, TValue> _dictionary;

            public KeyCollection(PooledDictionary<TKey, TValue> dictionary)
            {
                _dictionary = dictionary ?? throw new ArgumentNullException(nameof(dictionary));
            }

            public Enumerator GetEnumerator()
                => new Enumerator(_dictionary);

            public void CopyTo(TKey[] array, int index)
            {
                if (array == null)
                    ThrowHelper.ThrowArgumentNullException(ExceptionArgument.array);

                if (index < 0 || index > array.Length)
                    ThrowHelper.ThrowIndexArgumentOutOfRange_NeedNonNegNumException();

                if (array.Length - index < _dictionary.Count)
                    ThrowHelper.ThrowArgumentException(ExceptionResource.Arg_ArrayPlusOffTooSmall);

                int count = _dictionary._count;
                var entries = _dictionary._entries;
                for (int i = 0; i < count; i++)
                {
                    if (entries[i].hashCode >= 0) array[index++] = entries[i].key;
                }
            }

            public int Count => _dictionary.Count;

            bool ICollection<TKey>.IsReadOnly => true;

            void ICollection<TKey>.Add(TKey item)
                => ThrowHelper.ThrowNotSupportedException(ExceptionResource.NotSupported_KeyCollectionSet);

            void ICollection<TKey>.Clear()
                => ThrowHelper.ThrowNotSupportedException(ExceptionResource.NotSupported_KeyCollectionSet);

            bool ICollection<TKey>.Contains(TKey item)
                => _dictionary.ContainsKey(item);

            bool ICollection<TKey>.Remove(TKey item)
            {
                ThrowHelper.ThrowNotSupportedException(ExceptionResource.NotSupported_KeyCollectionSet);
                return false;
            }

            IEnumerator<TKey> IEnumerable<TKey>.GetEnumerator()
                => new Enumerator(_dictionary);

            IEnumerator IEnumerable.GetEnumerator()
                => new Enumerator(_dictionary);

            void ICollection.CopyTo(Array array, int index)
            {
                if (array == null)
                    ThrowHelper.ThrowArgumentNullException(ExceptionArgument.array);
                if (array.Rank != 1)
                    ThrowHelper.ThrowArgumentException(ExceptionResource.Arg_RankMultiDimNotSupported);
                if (array.GetLowerBound(0) != 0)
                    ThrowHelper.ThrowArgumentException(ExceptionResource.Arg_NonZeroLowerBound);
                if ((uint)index > (uint)array.Length)
                    ThrowHelper.ThrowIndexArgumentOutOfRange_NeedNonNegNumException();
                if (array.Length - index < _dictionary.Count)
                    ThrowHelper.ThrowArgumentException(ExceptionResource.Arg_ArrayPlusOffTooSmall);

                if (array is TKey[] keys)
                {
                    CopyTo(keys, index);
                }
                else if (array is object[] objects)
                {
                    int count = _dictionary._count;
                    var entries = _dictionary._entries;
                    try
                    {
                        for (int i = 0; i < count; i++)
                        {
                            if (entries[i].hashCode >= 0) objects![index++] = entries[i].key!;
                        }
                    }
                    catch (ArrayTypeMismatchException)
                    {
                        ThrowHelper.ThrowArgumentException_Argument_InvalidArrayType();
                    }
                }
                else
                {
                    ThrowHelper.ThrowArgumentException_Argument_InvalidArrayType();
                }
            }

            bool ICollection.IsSynchronized => false;

            object ICollection.SyncRoot => ((ICollection)_dictionary).SyncRoot;

            public struct Enumerator : IEnumerator<TKey>, IEnumerator
            {
                private readonly PooledDictionary<TKey, TValue> _dictionary;
                private int _index;
                private readonly int _version;
                private TKey _currentKey;

                internal Enumerator(PooledDictionary<TKey, TValue> dictionary)
                {
                    _dictionary = dictionary;
                    _version = dictionary._version;
                    _index = 0;
                    _currentKey = default!;
                }

                public void Dispose()
                {
                }

                public bool MoveNext()
                {
                    if (_version != _dictionary._version)
                    {
                        ThrowHelper.ThrowInvalidOperationException_InvalidOperation_EnumFailedVersion();
                    }

                    while ((uint)_index < (uint)_dictionary._count)
                    {
                        ref Entry entry = ref _dictionary._entries[_index++];

                        if (entry.hashCode >= 0)
                        {
                            _currentKey = entry.key;
                            return true;
                        }
                    }

                    _index = _dictionary._count + 1;
                    _currentKey = default!;
                    return false;
                }

                public TKey Current => _currentKey;

                object? IEnumerator.Current
                {
                    get
                    {
                        if (_index == 0 || (_index == _dictionary._count + 1))
                        {
                            ThrowHelper.ThrowInvalidOperationException_InvalidOperation_EnumOpCantHappen();
                        }

                        return _currentKey;
                    }
                }

                void IEnumerator.Reset()
                {
                    if (_version != _dictionary._version)
                    {
                        ThrowHelper.ThrowInvalidOperationException_InvalidOperation_EnumFailedVersion();
                    }

                    _index = 0;
                    _currentKey = default!;
                }
            }
        }

        [DebuggerTypeProxy(typeof(DictionaryValueCollectionDebugView<,>))]
        [DebuggerDisplay("Count = {Count}")]
        public sealed class ValueCollection : ICollection<TValue>, ICollection, IReadOnlyCollection<TValue>
        {
            private readonly PooledDictionary<TKey, TValue> _dictionary;

            public ValueCollection(PooledDictionary<TKey, TValue> dictionary)
            {
                if (dictionary == null)
                {
                    ThrowHelper.ThrowArgumentNullException(ExceptionArgument.dictionary);
                }
                _dictionary = dictionary;
            }

            public Enumerator GetEnumerator()
                => new Enumerator(_dictionary);

            public void CopyTo(TValue[] array, int index)
            {
                if (array == null)
                    ThrowHelper.ThrowArgumentNullException(ExceptionArgument.array);

                if (index < 0 || index > array.Length)
                    ThrowHelper.ThrowIndexArgumentOutOfRange_NeedNonNegNumException();

                if (array.Length - index < _dictionary.Count)
                    ThrowHelper.ThrowArgumentException(ExceptionResource.Arg_ArrayPlusOffTooSmall);

                int count = _dictionary._count;
                var entries = _dictionary._entries;
                for (int i = 0; i < count; i++)
                {
                    if (entries[i].hashCode >= 0) array[index++] = entries[i].value;
                }
            }

            public int Count => _dictionary.Count;

            bool ICollection<TValue>.IsReadOnly => true;

            void ICollection<TValue>.Add(TValue item)
                => ThrowHelper.ThrowNotSupportedException(ExceptionResource.NotSupported_ValueCollectionSet);

            bool ICollection<TValue>.Remove(TValue item)
            {
                ThrowHelper.ThrowNotSupportedException(ExceptionResource.NotSupported_ValueCollectionSet);
                return false;
            }

            void ICollection<TValue>.Clear()
                => ThrowHelper.ThrowNotSupportedException(ExceptionResource.NotSupported_ValueCollectionSet);

            bool ICollection<TValue>.Contains(TValue item)
                => _dictionary.ContainsValue(item);

            IEnumerator<TValue> IEnumerable<TValue>.GetEnumerator()
                => new Enumerator(_dictionary);

            IEnumerator IEnumerable.GetEnumerator()
                => new Enumerator(_dictionary);

            void ICollection.CopyTo(Array array, int index)
            {
                if (array == null)
                    ThrowHelper.ThrowArgumentNullException(ExceptionArgument.array);
                if (array.Rank != 1)
                    ThrowHelper.ThrowArgumentException(ExceptionResource.Arg_RankMultiDimNotSupported);
                if (array.GetLowerBound(0) != 0)
                    ThrowHelper.ThrowArgumentException(ExceptionResource.Arg_NonZeroLowerBound);
                if ((uint)index > (uint)array.Length)
                    ThrowHelper.ThrowIndexArgumentOutOfRange_NeedNonNegNumException();
                if (array.Length - index < _dictionary.Count)
                    ThrowHelper.ThrowArgumentException(ExceptionResource.Arg_ArrayPlusOffTooSmall);

                if (array is TValue[] values)
                {
                    CopyTo(values, index);
                }
                else if (array is object[] objects)
                {
                    int count = _dictionary._count;
                    var entries = _dictionary._entries;
                    try
                    {
                        for (int i = 0; i < count; i++)
                        {
                            if (entries[i].hashCode >= 0) objects[index++] = entries[i].value!;
                        }
                    }
                    catch (ArrayTypeMismatchException)
                    {
                        ThrowHelper.ThrowArgumentException_Argument_InvalidArrayType();
                    }
                }
                else
                {
                    ThrowHelper.ThrowArgumentException_Argument_InvalidArrayType();
                }
            }

            bool ICollection.IsSynchronized => false;

            object ICollection.SyncRoot => ((ICollection)_dictionary).SyncRoot;

            public struct Enumerator : IEnumerator<TValue>, IEnumerator
            {
                private readonly PooledDictionary<TKey, TValue> _dictionary;
                private int _index;
                private readonly int _version;
                private TValue _currentValue;

                internal Enumerator(PooledDictionary<TKey, TValue> dictionary)
                {
                    _dictionary = dictionary;
                    _version = dictionary._version;
                    _index = 0;
                    _currentValue = default!;
                }

                public void Dispose()
                {
                }

                public bool MoveNext()
                {
                    if (_version != _dictionary._version)
                    {
                        ThrowHelper.ThrowInvalidOperationException_InvalidOperation_EnumFailedVersion();
                    }

                    while ((uint)_index < (uint)_dictionary._count)
                    {
                        ref Entry entry = ref _dictionary._entries[_index++];

                        if (entry.hashCode >= 0)
                        {
                            _currentValue = entry.value;
                            return true;
                        }
                    }
                    _index = _dictionary._count + 1;
                    _currentValue = default!;
                    return false;
                }

                public TValue Current => _currentValue;

                object? IEnumerator.Current
                {
                    get
                    {
                        if (_index == 0 || (_index == _dictionary._count + 1))
                        {
                            ThrowHelper.ThrowInvalidOperationException_InvalidOperation_EnumOpCantHappen();
                        }

                        return _currentValue;
                    }
                }

                void IEnumerator.Reset()
                {
                    if (_version != _dictionary._version)
                    {
                        ThrowHelper.ThrowInvalidOperationException_InvalidOperation_EnumFailedVersion();
                    }
                    _index = 0;
                    _currentValue = default!;
                }
            }
        }
    }
}<|MERGE_RESOLUTION|>--- conflicted
+++ resolved
@@ -80,21 +80,14 @@
         private int _freeList;
         private int _freeCount;
         private int _version;
-<<<<<<< HEAD
         private IEqualityComparer<TKey>? _comparer;
         private KeyCollection? _keys;
         private ValueCollection? _values;
 #pragma warning disable IDE0044
         private object? _syncRoot;
 #pragma warning restore IDE0044
-=======
-        private IEqualityComparer<TKey> _comparer;
-        private KeyCollection _keys;
-        private ValueCollection _values;
-        private object _syncRoot;
         private readonly bool _clearKeyOnFree;
         private readonly bool _clearValueOnFree;
->>>>>>> 640e5656
 
         #region Constructors
 
@@ -123,24 +116,20 @@
         /// </summary>
         public PooledDictionary(IEqualityComparer<TKey> comparer) : this(0, ClearMode.Auto, comparer) { }
 
-<<<<<<< HEAD
-        public PooledDictionary(int capacity, IEqualityComparer<TKey>? comparer)
-=======
-        /// <summary>
-        /// Creates a new instance of PooledDictionary.
-        /// </summary>
-        public PooledDictionary(int capacity, IEqualityComparer<TKey> comparer) : this(capacity, ClearMode.Auto, comparer) { }
-
-        /// <summary>
-        /// Creates a new instance of PooledDictionary.
-        /// </summary>
-        public PooledDictionary(ClearMode clearMode, IEqualityComparer<TKey> comparer) : this(0, clearMode, comparer) { }
-
-        /// <summary>
-        /// Creates a new instance of PooledDictionary.
-        /// </summary>
-        public PooledDictionary(int capacity, ClearMode clearMode, IEqualityComparer<TKey> comparer)
->>>>>>> 640e5656
+        /// <summary>
+        /// Creates a new instance of PooledDictionary.
+        /// </summary>
+        public PooledDictionary(int capacity, IEqualityComparer<TKey>? comparer) : this(capacity, ClearMode.Auto, comparer) { }
+
+        /// <summary>
+        /// Creates a new instance of PooledDictionary.
+        /// </summary>
+        public PooledDictionary(ClearMode clearMode, IEqualityComparer<TKey>? comparer) : this(0, clearMode, comparer) { }
+
+        /// <summary>
+        /// Creates a new instance of PooledDictionary.
+        /// </summary>
+        public PooledDictionary(int capacity, ClearMode clearMode, IEqualityComparer<TKey>? comparer)
         {
             if (capacity < 0) ThrowHelper.ThrowArgumentOutOfRangeException(ExceptionArgument.capacity);
             if (capacity > 0) Initialize(capacity);
@@ -172,21 +161,16 @@
         /// </summary>
         public PooledDictionary(IDictionary<TKey, TValue> dictionary, ClearMode clearMode) : this(dictionary, clearMode, null) { }
 
-<<<<<<< HEAD
-        public PooledDictionary(IDictionary<TKey, TValue> dictionary, IEqualityComparer<TKey>? comparer) :
-            this(dictionary?.Count ?? 0, comparer)
-=======
-        /// <summary>
-        /// Creates a new instance of PooledDictionary.
-        /// </summary>
-        public PooledDictionary(IDictionary<TKey, TValue> dictionary, IEqualityComparer<TKey> comparer) : this(dictionary, ClearMode.Auto, comparer) { }
-
-        /// <summary>
-        /// Creates a new instance of PooledDictionary.
-        /// </summary>
-        public PooledDictionary(IDictionary<TKey, TValue> dictionary, ClearMode clearMode, IEqualityComparer<TKey> comparer) :
+        /// <summary>
+        /// Creates a new instance of PooledDictionary.
+        /// </summary>
+        public PooledDictionary(IDictionary<TKey, TValue> dictionary, IEqualityComparer<TKey>? comparer) : this(dictionary, ClearMode.Auto, comparer) { }
+
+        /// <summary>
+        /// Creates a new instance of PooledDictionary.
+        /// </summary>
+        public PooledDictionary(IDictionary<TKey, TValue> dictionary, ClearMode clearMode, IEqualityComparer<TKey>? comparer) :
             this(dictionary?.Count ?? 0, clearMode, comparer)
->>>>>>> 640e5656
         {
             if (dictionary == null)
                 ThrowHelper.ThrowArgumentNullException(ExceptionArgument.dictionary);
@@ -221,10 +205,6 @@
         public PooledDictionary(IEnumerable<KeyValuePair<TKey, TValue>> collection) 
             : this(collection, ClearMode.Auto, null) { }
 
-<<<<<<< HEAD
-        public PooledDictionary(IEnumerable<KeyValuePair<TKey, TValue>> collection, IEqualityComparer<TKey>? comparer) :
-            this((collection as ICollection<KeyValuePair<TKey, TValue>>)?.Count ?? 0, comparer)
-=======
         /// <summary>
         /// Creates a new instance of PooledDictionary.
         /// </summary>
@@ -234,15 +214,14 @@
         /// <summary>
         /// Creates a new instance of PooledDictionary.
         /// </summary>
-        public PooledDictionary(IEnumerable<KeyValuePair<TKey, TValue>> collection, IEqualityComparer<TKey> comparer) 
+        public PooledDictionary(IEnumerable<KeyValuePair<TKey, TValue>> collection, IEqualityComparer<TKey>? comparer) 
             : this(collection, ClearMode.Auto, comparer) { }
 
         /// <summary>
         /// Creates a new instance of PooledDictionary.
         /// </summary>
-        public PooledDictionary(IEnumerable<KeyValuePair<TKey, TValue>> collection, ClearMode clearMode, IEqualityComparer<TKey> comparer) :
+        public PooledDictionary(IEnumerable<KeyValuePair<TKey, TValue>> collection, ClearMode clearMode, IEqualityComparer<TKey>? comparer) :
             this((collection as ICollection<KeyValuePair<TKey, TValue>>)?.Count ?? 0, clearMode, comparer)
->>>>>>> 640e5656
         {
             if (collection == null)
                 ThrowHelper.ThrowArgumentNullException(ExceptionArgument.collection);
@@ -259,10 +238,6 @@
         public PooledDictionary(IEnumerable<(TKey key, TValue value)> collection) 
             : this(collection, ClearMode.Auto, null) { }
 
-<<<<<<< HEAD
-        public PooledDictionary(IEnumerable<(TKey key, TValue value)> collection, IEqualityComparer<TKey>? comparer) :
-            this((collection as ICollection<(TKey, TValue)>)?.Count ?? 0, comparer)
-=======
         /// <summary>
         /// Creates a new instance of PooledDictionary.
         /// </summary>
@@ -272,15 +247,14 @@
         /// <summary>
         /// Creates a new instance of PooledDictionary.
         /// </summary>
-        public PooledDictionary(IEnumerable<(TKey key, TValue value)> collection, IEqualityComparer<TKey> comparer) 
+        public PooledDictionary(IEnumerable<(TKey key, TValue value)> collection, IEqualityComparer<TKey>? comparer) 
             : this(collection, ClearMode.Auto, comparer) { }
 
         /// <summary>
         /// Creates a new instance of PooledDictionary.
         /// </summary>
-        public PooledDictionary(IEnumerable<(TKey key, TValue value)> collection, ClearMode clearMode, IEqualityComparer<TKey> comparer) 
+        public PooledDictionary(IEnumerable<(TKey key, TValue value)> collection, ClearMode clearMode, IEqualityComparer<TKey>? comparer) 
             : this((collection as ICollection<(TKey, TValue)>)?.Count ?? 0, clearMode, comparer)
->>>>>>> 640e5656
         {
             if (collection == null)
                 ThrowHelper.ThrowArgumentNullException(ExceptionArgument.collection);
@@ -306,13 +280,13 @@
         /// <summary>
         /// Creates a new instance of PooledDictionary.
         /// </summary>
-        public PooledDictionary((TKey key, TValue value)[] array, IEqualityComparer<TKey> comparer) 
+        public PooledDictionary((TKey key, TValue value)[] array, IEqualityComparer<TKey>? comparer) 
             : this(array.AsSpan(), ClearMode.Auto, comparer) { }
 
         /// <summary>
         /// Creates a new instance of PooledDictionary.
         /// </summary>
-        public PooledDictionary((TKey key, TValue value)[] array, ClearMode clearMode, IEqualityComparer<TKey> comparer) 
+        public PooledDictionary((TKey key, TValue value)[] array, ClearMode clearMode, IEqualityComparer<TKey>? comparer) 
             : this(array.AsSpan(), clearMode, comparer) { }
 
         /// <summary>
@@ -330,19 +304,14 @@
         /// <summary>
         /// Creates a new instance of PooledDictionary.
         /// </summary>
-        public PooledDictionary(ReadOnlySpan<(TKey key, TValue value)> span, IEqualityComparer<TKey> comparer) 
+        public PooledDictionary(ReadOnlySpan<(TKey key, TValue value)> span, IEqualityComparer<TKey>? comparer) 
             : this(span, ClearMode.Auto, comparer) { }
 
-<<<<<<< HEAD
-        public PooledDictionary(ReadOnlySpan<(TKey key, TValue value)> span, IEqualityComparer<TKey>? comparer) :
-            this(span.Length, comparer)
-=======
-        /// <summary>
-        /// Creates a new instance of PooledDictionary.
-        /// </summary>
-        public PooledDictionary(ReadOnlySpan<(TKey key, TValue value)> span, ClearMode clearMode, IEqualityComparer<TKey> comparer) 
+        /// <summary>
+        /// Creates a new instance of PooledDictionary.
+        /// </summary>
+        public PooledDictionary(ReadOnlySpan<(TKey key, TValue value)> span, ClearMode clearMode, IEqualityComparer<TKey>? comparer) 
             : this(span.Length, clearMode, comparer)
->>>>>>> 640e5656
         {
             foreach (var (key, value) in span)
             {
@@ -368,11 +337,6 @@
             _entries = Array.Empty<Entry>();
         }
 
-<<<<<<< HEAD
-        public IEqualityComparer<TKey> Comparer =>
-            _comparer is null || _comparer is NonRandomizedStringEqualityComparer
-                ? EqualityComparer<TKey>.Default : _comparer;
-=======
 #endregion
 
         /// <summary>
@@ -386,7 +350,6 @@
                     ? EqualityComparer<TKey>.Default : _comparer;
             }
         }
->>>>>>> 640e5656
 
         /// <summary>
         /// The number of items in the dictionary.
@@ -493,6 +456,9 @@
             Debug.Assert(modified); // If there was an existing key and the Add failed, an exception will already have been thrown.
         }
 
+        /// <summary>
+        /// Adds a set of key-value pairs to the dictionary.
+        /// </summary>
         public void AddRange(IEnumerable<KeyValuePair<TKey, TValue>> enumerable)
         {
             if (enumerable is null)
@@ -507,6 +473,9 @@
             }
         }
 
+        /// <summary>
+        /// Adds a set of key-value pairs to the dictionary.
+        /// </summary>
         public void AddRange(IEnumerable<(TKey key, TValue value)> enumerable)
         {
             if (enumerable is null)
@@ -521,6 +490,9 @@
             }
         }
 
+        /// <summary>
+        /// Adds a set of key-value pairs to the dictionary.
+        /// </summary>
         public void AddRange(ReadOnlySpan<(TKey key, TValue value)> span)
         {
             EnsureCapacity(_count + span.Length);
@@ -531,6 +503,9 @@
             }
         }
 
+        /// <summary>
+        /// Adds a set of key-value pairs to the dictionary.
+        /// </summary>
         public void AddRange((TKey key, TValue value)[] array)
             => AddRange(array.AsSpan());
 
@@ -585,6 +560,9 @@
             return false;
         }
 
+        /// <summary>
+        /// Clears the dictionary.
+        /// </summary>
         public void Clear()
         {
             int count = _count;
@@ -611,7 +589,8 @@
             {
                 for (int i = 0; i < _count; i++)
                 {
-                    if (entries[i].hashCode >= 0 && entries[i].value == null) return true;
+                    if (entries[i].hashCode >= 0 && entries[i].value == null)
+                        return true;
                 }
             }
             else
@@ -1160,27 +1139,11 @@
                         entry.hashCode = -1;
                         entry.next = _freeList;
 
-<<<<<<< HEAD
-#if NETCOREAPP2_1 || NETCOREAPP3_0
-                        if (RuntimeHelpers.IsReferenceOrContainsReferences<TKey>())
-                        {
+                        if (_clearKeyOnFree)
                             entry.key = default!;
-                        }
-                        if (RuntimeHelpers.IsReferenceOrContainsReferences<TValue>())
-                        {
+                        if (_clearValueOnFree)
                             entry.value = default!;
-                        }
-#else
-                        entry.key = default!;
-                        entry.value = default!;
-#endif
-=======
-                        if (_clearKeyOnFree)
-                            entry.key = default;
-                        if (_clearValueOnFree)
-                            entry.value = default;
-
->>>>>>> 640e5656
+
                         _freeList = i;
                         _freeCount++;
                         _version++;
@@ -1240,27 +1203,11 @@
                     entry.hashCode = -1;
                     entry.next = _freeList;
 
-<<<<<<< HEAD
-#if NETCOREAPP2_1 || NETCOREAPP3_0
-                        if (RuntimeHelpers.IsReferenceOrContainsReferences<TKey>())
-                        {
-                            entry.key = default!;
-                        }
-                        if (RuntimeHelpers.IsReferenceOrContainsReferences<TValue>())
-                        {
-                            entry.value = default!;
-                        }
-#else
-                    entry.key = default!;
-                    entry.value = default!;
-#endif
-=======
                     if (_clearKeyOnFree)
-                        entry.key = default;
+                        entry.key = default!;
                     if (_clearValueOnFree)
-                        entry.value = default;
-
->>>>>>> 640e5656
+                        entry.value = default!;
+
                     _freeList = i;
                     _freeCount++;
                     return true;
@@ -1452,15 +1399,7 @@
             _size = newSize;
             _freeCount = 0;
             s_bucketPool.Return(oldBuckets);
-<<<<<<< HEAD
-#if NETCOREAPP2_1 || NETCOREAPP3_0
-            s_entryPool.Return(entries, RuntimeHelpers.IsReferenceOrContainsReferences<TKey>() || RuntimeHelpers.IsReferenceOrContainsReferences<TValue>());
-#else
-            s_entryPool.Return(entries, clearArray: true);
-#endif
-=======
             s_entryPool.Return(entries, clearArray: _clearKeyOnFree || _clearValueOnFree);
->>>>>>> 640e5656
         }
 
         bool ICollection.IsSynchronized => false;
@@ -1534,17 +1473,7 @@
             {
                 try
                 {
-<<<<<<< HEAD
-#if NETCOREAPP2_1 || NETCOREAPP3_0
-                    s_entryPool.Return(_entries, 
-                        RuntimeHelpers.IsReferenceOrContainsReferences<TKey>() || 
-                        RuntimeHelpers.IsReferenceOrContainsReferences<TValue>());
-#else
-                    s_entryPool.Return(_entries, clearArray: true);
-#endif
-=======
                     s_entryPool.Return(_entries, clearArray: _clearKeyOnFree || _clearValueOnFree);
->>>>>>> 640e5656
                 }
                 catch (ArgumentException)
                 {
