﻿// Licensed to the .NET Foundation under one or more agreements.
// The .NET Foundation licenses this file to you under the MIT license.
// See the LICENSE file in the project root for more information.

using System;
using System.Buffers;
using System.Collections;
using System.Collections.Generic;
using System.Collections.ObjectModel;
using System.Diagnostics;
using System.Runtime.CompilerServices;
using System.Runtime.Serialization;
using System.Threading;

namespace Collections.Pooled
{
    /// <summary>
    /// Implements a variable-size list that uses a pooled array to store the
    /// elements. A PooledList has a capacity, which is the allocated length
    /// of the internal array. As elements are added to a PooledList, the capacity
    /// of the PooledList is automatically increased as required by reallocating the
    /// internal array.
    /// </summary>
    /// <remarks>
    /// This class is based on the code for <see cref="List{T}"/> but it supports <see cref="Span{T}"/>
    /// and uses <see cref="ArrayPool{T}"/> when allocating internal arrays.
    /// </remarks>
    [DebuggerDisplay("Count = {Count}")]
    [DebuggerTypeProxy(typeof(ICollectionDebugView<>))]
    [Serializable]
    public class PooledList<T> : IList<T>, IReadOnlyPooledList<T>, IList, IDisposable, IDeserializationCallback
    {
        // internal constant copied from Array.MaxArrayLength
        private const int MaxArrayLength = 0x7FEFFFFF;
        private const int DefaultCapacity = 4;
        private static readonly T[] s_emptyArray = Array.Empty<T>();

        [NonSerialized]
        private ArrayPool<T> _pool;
        [NonSerialized]
        private object _syncRoot;

        private T[] _items; // Do not rename (binary serialization)
        private int _size; // Do not rename (binary serialization)
        private int _version; // Do not rename (binary serialization)
<<<<<<< HEAD
#pragma warning disable IDE0044
        [NonSerialized]
        private object? _syncRoot;
#pragma warning restore IDE0044
=======
>>>>>>> f3bff7cd

        /// <summary>
        /// Constructs a PooledList. The list is initially empty and has a capacity
        /// of zero. Upon adding the first element to the list the capacity is
        /// increased to DefaultCapacity, and then increased in multiples of two
        /// as required.
        /// </summary>
        public PooledList() : this(ArrayPool<T>.Shared) { }

        /// <summary>
        /// Constructs a PooledList. The list is initially empty and has a capacity
        /// of zero. Upon adding the first element to the list the capacity is
        /// increased to DefaultCapacity, and then increased in multiples of two
        /// as required.
        /// </summary>
        public PooledList(ArrayPool<T> customPool)
        {
            _items = s_emptyArray;
            _pool = customPool ?? ArrayPool<T>.Shared;
        }

        /// <summary>
        /// Constructs a List with a given initial capacity. The list is
        /// initially empty, but will have room for the given number of elements
        /// before any reallocations are required.
        /// </summary>
        public PooledList(int capacity) : this(capacity, ArrayPool<T>.Shared) { }

        /// <summary>
        /// Constructs a List with a given initial capacity. The list is
        /// initially empty, but will have room for the given number of elements
        /// before any reallocations are required.
        /// </summary>
        public PooledList(int capacity, ArrayPool<T> customPool)
        {
            if (capacity < 0)
                ThrowHelper.ThrowArgumentOutOfRangeException(ExceptionArgument.capacity, ExceptionResource.ArgumentOutOfRange_NeedNonNegNum);

            _pool = customPool ?? ArrayPool<T>.Shared;

            if (capacity == 0)
            {
                _items = s_emptyArray;
            }
            else
            {
                _items = _pool.Rent(capacity);
            }
        }

        /// <summary>
        /// Constructs a PooledList, copying the contents of the given collection. The
        /// size and capacity of the new list will both be equal to the size of the
        /// given collection.
        /// </summary>
        public PooledList(T[] array) : this(array.AsSpan(), ArrayPool<T>.Shared) { }

        /// <summary>
        /// Constructs a PooledList, copying the contents of the given collection. The
        /// size and capacity of the new list will both be equal to the size of the
        /// given collection.
        /// </summary>
        public PooledList(T[] array, ArrayPool<T> customPool) : this(array.AsSpan(), customPool) { }

        /// <summary>
        /// Constructs a PooledList, copying the contents of the given collection. The
        /// size and capacity of the new list will both be equal to the size of the
        /// given collection.
        /// </summary>
        public PooledList(ReadOnlySpan<T> span) : this(span, ArrayPool<T>.Shared) { }

        /// <summary>
        /// Constructs a PooledList, copying the contents of the given collection. The
        /// size and capacity of the new list will both be equal to the size of the
        /// given collection.
        /// </summary>
        public PooledList(ReadOnlySpan<T> span, ArrayPool<T> customPool)
        {
            _pool = customPool ?? ArrayPool<T>.Shared;

            int count = span.Length;
            if (count == 0)
            {
                _items = s_emptyArray;
            }
            else
            {
                _items = _pool.Rent(count);
                span.CopyTo(_items);
                _size = count;
            }
        }

        /// <summary>
        /// Constructs a PooledList, copying the contents of the given collection. The
        /// size and capacity of the new list will both be equal to the size of the
        /// given collection.
        /// </summary>
        public PooledList(IEnumerable<T> collection) : this(collection, ArrayPool<T>.Shared) { }

        /// <summary>
        /// Constructs a PooledList, copying the contents of the given collection. The
        /// size and capacity of the new list will both be equal to the size of the
        /// given collection.
        /// </summary>
        public PooledList(IEnumerable<T> collection, ArrayPool<T> customPool)
        {
            _pool = customPool ?? ArrayPool<T>.Shared;

            switch (collection)
            {
                case null:
                    ThrowHelper.ThrowArgumentNullException(ExceptionArgument.collection);
                    _items = s_emptyArray;
                    break;

                case ICollection<T> c:
                    int count = c.Count;
                    if (count == 0)
                    {
                        _items = s_emptyArray;
                    }
                    else
                    {
                        _items = _pool.Rent(count);
                        c.CopyTo(_items, 0);
                        _size = count;
                    }
                    break;

                default:
                    _size = 0;
                    _items = s_emptyArray;
                    using (var en = collection.GetEnumerator())
                    {
                        while (en.MoveNext())
                            Add(en.Current);
                    }
                    break;
            }
        }

        /// <summary>
        /// Gets a <see cref="System.Span{T}"/> for the items currently in the collection.
        /// </summary>
        public Span<T> Span => _items.AsSpan(0, _size);

        /// <inheritdoc/>
        ReadOnlySpan<T> IReadOnlyPooledList<T>.Span => Span;

        /// <summary>
        /// Gets and sets the capacity of this list.  The capacity is the size of
        /// the internal array used to hold items.  When set, the internal 
        /// Memory of the list is reallocated to the given capacity.
        /// Note that the return value for this property may be larger than the property was set to.
        /// </summary>
        public int Capacity
        {
            get => _items.Length;
            set
            {
                if (value < _size)
                {
                    ThrowHelper.ThrowArgumentOutOfRangeException(ExceptionArgument.value, ExceptionResource.ArgumentOutOfRange_SmallCapacity);
                }

                if (value != _items.Length)
                {
                    if (value > 0)
                    {
                        var newItems = _pool.Rent(value);
                        if (_size > 0)
                        {
                            Array.Copy(_items, newItems, _size);
                        }
                        ReturnArray();
                        _items = newItems;
                    }
                    else
                    {
                        ReturnArray();
                        _size = 0;
                    }
                }
            }
        }

        /// <summary>
        /// Read-only property describing how many elements are in the List.
        /// </summary>
        public int Count => _size;

        bool IList.IsFixedSize => false;

        bool ICollection<T>.IsReadOnly => false;

        bool IList.IsReadOnly => false;

        int ICollection.Count => _size;

        bool ICollection.IsSynchronized => false;

        // Synchronization root for this object.
        object ICollection.SyncRoot
        {
            get
            {
                if (_syncRoot == null)
                {
                    Interlocked.CompareExchange<object>(ref _syncRoot!, new object(), null!);
                }
                return _syncRoot!;
            }
        }

        /// <summary>
        /// Gets or sets the element at the given index.
        /// </summary>
        public T this[int index]
        {
            get
            {
                // Following trick can reduce the range check by one
                if ((uint)index >= (uint)_size)
                {
                    ThrowHelper.ThrowArgumentOutOfRange_IndexException();
                }
                return _items[index];
            }

            set
            {
                if ((uint)index >= (uint)_size)
                {
                    ThrowHelper.ThrowArgumentOutOfRange_IndexException();
                }
                _items[index] = value;
                _version++;
            }
        }

#if NETCOREAPP3_0
        public T this[Index index]
        {
            get => Span[index];
            set
            {
                Span[index] = value;
                _version++;
            }
        }

        public Span<T> this[Range range] => Span[range];
#endif

        private static bool IsCompatibleObject(object value)
        {
            // Non-null values are fine.  Only accept nulls if T is a class or Nullable<U>.
            // Note that default(T) is not equal to null for value types except when T is Nullable<U>. 
            return (value is T) || (value == null && default(T) == null);
        }

        object? IList.this[int index]
        {
            get => this[index];
            set
            {
                ThrowHelper.IfNullAndNullsAreIllegalThenThrow<T>(value, ExceptionArgument.value);

                try
                {
                    this[index] = (T)value!;
                }
                catch (InvalidCastException)
                {
                    ThrowHelper.ThrowWrongValueTypeArgumentException(value, typeof(T));
                }
            }
        }

        /// <summary>
        /// Adds the given object to the end of this list. The size of the list is
        /// increased by one. If required, the capacity of the list is doubled
        /// before adding the new element.
        /// </summary>
        [MethodImpl(MethodImplOptions.AggressiveInlining)]
        public void Add(T item)
        {
            _version++;
            int size = _size;
            if ((uint)size < (uint)_items.Length)
            {
                _size = size + 1;
                _items[size] = item;
            }
            else
            {
                AddWithResize(item);
            }
        }

        // Non-inline from List.Add to improve its code quality as uncommon path
        [MethodImpl(MethodImplOptions.NoInlining)]
        private void AddWithResize(T item)
        {
            int size = _size;
            EnsureCapacity(size + 1);
            _size = size + 1;
            _items[size] = item;
        }

        int IList.Add(object item)
        {
            ThrowHelper.IfNullAndNullsAreIllegalThenThrow<T>(item, ExceptionArgument.item);

            try
            {
                Add((T)item);
            }
            catch (InvalidCastException)
            {
                ThrowHelper.ThrowWrongValueTypeArgumentException(item, typeof(T));
            }

            return Count - 1;
        }

        /// <summary>
        /// Adds the elements of the given collection to the end of this list. If
        /// required, the capacity of the list is increased to twice the previous
        /// capacity or the new size, whichever is larger.
        /// </summary>
        public void AddRange(IEnumerable<T> collection)
            => InsertRange(_size, collection);

        /// <summary>
        /// Adds the elements of the given array to the end of this list. If
        /// required, the capacity of the list is increased to twice the previous
        /// capacity or the new size, whichever is larger.
        /// </summary>
        public void AddRange(T[] array)
            => AddRange(array.AsSpan());

        /// <summary>
        /// Adds the elements of the given <see cref="ReadOnlySpan{T}"/> to the end of this list. If
        /// required, the capacity of the list is increased to twice the previous
        /// capacity or the new size, whichever is larger.
        /// </summary>
        public void AddRange(ReadOnlySpan<T> span)
        {
            var newSpan = InsertSpan(_size, span.Length, false);
            span.CopyTo(newSpan);
        }

        /// <summary>
        /// Advances the <see cref="Count"/> by the number of items specified,
        /// increasing the capacity if required, then returns a Span representing
        /// the set of items to be added, allowing direct writes to that section
        /// of the collection.
        /// </summary>
        /// <param name="count">The number of items to add.</param>
        public Span<T> AddSpan(int count)
            => InsertSpan(_size, count);

        public ReadOnlyCollection<T> AsReadOnly()
            => new ReadOnlyCollection<T>(this);

        /// <summary>
        /// Searches a section of the list for a given element using a binary search
        /// algorithm. 
        /// </summary>
        /// 
        /// <remarks><para>Elements of the list are compared to the search value using
        /// the given IComparer interface. If comparer is null, elements of
        /// the list are compared to the search value using the IComparable
        /// interface, which in that case must be implemented by all elements of the
        /// list and the given search value. This method assumes that the given
        /// section of the list is already sorted; if this is not the case, the
        /// result will be incorrect.</para>
        ///
        /// <para>The method returns the index of the given value in the list. If the
        /// list does not contain the given value, the method returns a negative
        /// integer. The bitwise complement operator (~) can be applied to a
        /// negative result to produce the index of the first element (if any) that
        /// is larger than the given search value. This is also the index at which
        /// the search value should be inserted into the list in order for the list
        /// to remain sorted.
        /// </para></remarks>
        public int BinarySearch(int index, int count, T item, IComparer<T>? comparer)
        {
            if (index < 0)
                ThrowHelper.ThrowIndexArgumentOutOfRange_NeedNonNegNumException();
            if (count < 0)
                ThrowHelper.ThrowArgumentOutOfRangeException(ExceptionArgument.count, ExceptionResource.ArgumentOutOfRange_NeedNonNegNum);
            if (_size - index < count)
                ThrowHelper.ThrowArgumentException(ExceptionResource.Argument_InvalidOffLen);

            return Array.BinarySearch(_items, index, count, item, comparer);
        }

        /// <summary>
        /// Searches the list for a given element using a binary search
        /// algorithm. If the item implements <see cref="IComparable{T}"/>
        /// then that is used for comparison, otherwise <see cref="Comparer{T}.Default"/> is used.
        /// </summary>
        public int BinarySearch(T item)
            => BinarySearch(0, Count, item, null);

        /// <summary>
        /// Searches the list for a given element using a binary search
        /// algorithm. If the item implements <see cref="IComparable{T}"/>
        /// then that is used for comparison, otherwise <see cref="Comparer{T}.Default"/> is used.
        /// </summary>
        public int BinarySearch(T item, IComparer<T> comparer)
            => BinarySearch(0, Count, item, comparer);

        /// <summary>
        /// Clears the contents of the PooledList.
        /// </summary>
        [MethodImpl(MethodImplOptions.AggressiveInlining)]
        public void Clear()
        {
            _version++;
            int size = _size;
            _size = 0;
#if NETCOREAPP2_1 || NETCOREAPP3_0
            if (RuntimeHelpers.IsReferenceOrContainsReferences<T>())
            {
                if (size > 0)
                {
                    // Clear the elements so that the gc can reclaim the references.
                    Array.Clear(_items, 0, _size);
                }
            }
#else
            if (size > 0)
            {
                // Clear the elements so that the gc can reclaim the references.
                Array.Clear(_items, 0, _size);
            }
#endif
        }

        /// <summary>
        /// Contains returns true if the specified element is in the List.
        /// It does a linear, O(n) search.  Equality is determined by calling
        /// EqualityComparer{T}.Default.Equals.
        /// </summary>
        public bool Contains(T item)
        {
            // PERF: IndexOf calls Array.IndexOf, which internally
            // calls EqualityComparer<T>.Default.IndexOf, which
            // is specialized for different types. This
            // boosts performance since instead of making a
            // virtual method call each iteration of the loop,
            // via EqualityComparer<T>.Default.Equals, we
            // only make one virtual call to EqualityComparer.IndexOf.

            return _size != 0 && IndexOf(item) != -1;
        }

        bool IList.Contains(object item)
        {
            if (IsCompatibleObject(item))
            {
                return Contains((T)item);
            }
            return false;
        }

        public PooledList<TOutput> ConvertAll<TOutput>(Func<T, TOutput> converter)
        {
            if (converter == null)
            {
                ThrowHelper.ThrowArgumentNullException(ExceptionArgument.converter);
            }

            var list = new PooledList<TOutput>(_size);
            for (int i = 0; i < _size; i++)
            {
                list._items[i] = converter(_items[i]);
            }
            list._size = _size;
            return list;
        }

        /// <summary>
        /// Copies this list to the given span.
        /// </summary>
        public void CopyTo(Span<T> span)
        {
            if (span.Length < Count)
                throw new ArgumentException("Destination span is shorter than the list to be copied.");

            Span.CopyTo(span);
        }

        void ICollection<T>.CopyTo(T[] array, int arrayIndex)
        {
            Array.Copy(_items, 0, array, arrayIndex, _size);
        }

        // Copies this List into array, which must be of a 
        // compatible array type.  
        void ICollection.CopyTo(Array array, int arrayIndex)
        {
            if ((array != null) && (array.Rank != 1))
            {
                ThrowHelper.ThrowArgumentException(ExceptionResource.Arg_RankMultiDimNotSupported);
            }

            try
            {
                // Array.Copy will check for NULL.
                Array.Copy(_items, 0, array, arrayIndex, _size);
            }
            catch (ArrayTypeMismatchException)
            {
                ThrowHelper.ThrowArgumentException_Argument_InvalidArrayType();
            }
        }

        /// <summary>
        /// Ensures that the capacity of this list is at least the given minimum
        /// value. If the current capacity of the list is less than min, the
        /// capacity is increased to twice the current capacity or to min,
        /// whichever is larger.
        /// </summary>
        private void EnsureCapacity(int min)
        {
            if (_items.Length < min)
            {
                int newCapacity = _items.Length == 0 ? DefaultCapacity : _items.Length * 2;
                // Allow the list to grow to maximum possible capacity (~2G elements) before encountering overflow.
                // Note that this check works even when _items.Length overflowed thanks to the (uint) cast
                if ((uint)newCapacity > MaxArrayLength) newCapacity = MaxArrayLength;
                if (newCapacity < min) newCapacity = min;
                Capacity = newCapacity;
            }
        }

        public bool Exists(Func<T, bool> match)
            => FindIndex(match) != -1;

        public bool TryFind(Func<T, bool> match, out T result)
        {
            if (match == null)
                ThrowHelper.ThrowArgumentNullException(ExceptionArgument.match);

            for (int i = 0; i < _size; i++)
            {
                if (match(_items[i]))
                {
                    result = _items[i];
                    return true;
                }
            }

            result = default!;
            return false;
        }

        public PooledList<T> FindAll(Func<T, bool> match)
        {
            if (match == null)
                ThrowHelper.ThrowArgumentNullException(ExceptionArgument.match);

            var list = new PooledList<T>();
            for (int i = 0; i < _size; i++)
            {
                if (match(_items[i]))
                {
                    list.Add(_items[i]);
                }
            }
            return list;
        }

        public int FindIndex(Func<T, bool> match)
            => FindIndex(0, _size, match);

        public int FindIndex(int startIndex, Func<T, bool> match)
            => FindIndex(startIndex, _size - startIndex, match);

        public int FindIndex(int startIndex, int count, Func<T, bool> match)
        {
            if ((uint)startIndex > (uint)_size)
                ThrowHelper.ThrowStartIndexArgumentOutOfRange_ArgumentOutOfRange_Index();

            if (count < 0 || startIndex > _size - count)
                ThrowHelper.ThrowCountArgumentOutOfRange_ArgumentOutOfRange_Count();

            if (match is null)
                ThrowHelper.ThrowArgumentNullException(ExceptionArgument.match);

            int endIndex = startIndex + count;
            for (int i = startIndex; i < endIndex; i++)
            {
                if (match!(_items[i])) return i;
            }
            return -1;
        }

        public bool TryFindLast(Func<T, bool> match, out T result)
        {
            if (match is null)
            {
                ThrowHelper.ThrowArgumentNullException(ExceptionArgument.match);
            }

            for (int i = _size - 1; i >= 0; i--)
            {
                if (match!(_items[i]))
                {
                    result = _items[i];
                    return true;
                }
            }

            result = default!;
            return false;
        }

        public int FindLastIndex(Func<T, bool> match)
            => FindLastIndex(_size - 1, _size, match);

        public int FindLastIndex(int startIndex, Func<T, bool> match)
            => FindLastIndex(startIndex, startIndex + 1, match);

        public int FindLastIndex(int startIndex, int count, Func<T, bool> match)
        {
            if (match == null)
            {
                ThrowHelper.ThrowArgumentNullException(ExceptionArgument.match);
            }

            if (_size == 0)
            {
                // Special case for 0 length List
                if (startIndex != -1)
                {
                    ThrowHelper.ThrowStartIndexArgumentOutOfRange_ArgumentOutOfRange_Index();
                }
            }
            else
            {
                // Make sure we're not out of range
                if ((uint)startIndex >= (uint)_size)
                {
                    ThrowHelper.ThrowStartIndexArgumentOutOfRange_ArgumentOutOfRange_Index();
                }
            }

            // 2nd half of this also catches when startIndex == MAXINT, so MAXINT - 0 + 1 == -1, which is < 0.
            if (count < 0 || startIndex - count + 1 < 0)
            {
                ThrowHelper.ThrowCountArgumentOutOfRange_ArgumentOutOfRange_Count();
            }

            int endIndex = startIndex - count;
            for (int i = startIndex; i > endIndex; i--)
            {
                if (match(_items[i]))
                {
                    return i;
                }
            }
            return -1;
        }

        public void ForEach(Action<T> action)
        {
            if (action == null)
            {
                ThrowHelper.ThrowArgumentNullException(ExceptionArgument.action);
            }

            int version = _version;
            for (int i = 0; i < _size; i++)
            {
                if (version != _version)
                {
                    break;
                }
                action(_items[i]);
            }

            if (version != _version)
                ThrowHelper.ThrowInvalidOperationException_InvalidOperation_EnumFailedVersion();
        }

        /// <summary>
        /// Returns an enumerator for this list with the given
        /// permission for removal of elements. If modifications made to the list 
        /// while an enumeration is in progress, the MoveNext and 
        /// GetObject methods of the enumerator will throw an exception.
        /// </summary>
        public Enumerator GetEnumerator()
            => new Enumerator(this);

        IEnumerator<T> IEnumerable<T>.GetEnumerator()
            => new Enumerator(this);

        IEnumerator IEnumerable.GetEnumerator()
            => new Enumerator(this);

        /// <summary>
        /// Equivalent to PooledList.Span.Slice(index, count).
        /// </summary>
        public Span<T> GetRange(int index, int count)
        {
            if (index < 0)
            {
                ThrowHelper.ThrowIndexArgumentOutOfRange_NeedNonNegNumException();
            }

            if (count < 0)
            {
                ThrowHelper.ThrowArgumentOutOfRangeException(ExceptionArgument.count, ExceptionResource.ArgumentOutOfRange_NeedNonNegNum);
            }

            if (_size - index < count)
            {
                ThrowHelper.ThrowArgumentException(ExceptionResource.Argument_InvalidOffLen);
            }

            return Span.Slice(index, count);
        }

#if NETCOREAPP3_0
        /// <summary>
        /// Equivalent to PooledList[range]
        /// </summary>
        public Span<T> GetRange(Range range) => Span[range];
#endif

        /// <summary>
        /// Returns the index of the first occurrence of a given value in
        /// this list. The list is searched forwards from beginning to end.
        /// </summary>
        public int IndexOf(T item)
            => Array.IndexOf(_items, item, 0, _size);

        int IList.IndexOf(object item)
        {
            if (IsCompatibleObject(item))
            {
                return IndexOf((T)item);
            }
            return -1;
        }

        /// <summary>
        /// Returns the index of the first occurrence of a given value in a range of
        /// this list. The list is searched forwards, starting at index
        /// index and ending at count number of elements. 
        /// </summary>
        public int IndexOf(T item, int index)
        {
            if (index > _size)
                ThrowHelper.ThrowArgumentOutOfRange_IndexException();
            return Array.IndexOf(_items, item, index, _size - index);
        }

        /// <summary>
        /// Returns the index of the first occurrence of a given value in a range of
        /// this list. The list is searched forwards, starting at index
        /// index and upto count number of elements. 
        /// </summary>
        public int IndexOf(T item, int index, int count)
        {
            if (index > _size)
                ThrowHelper.ThrowArgumentOutOfRange_IndexException();

            if (count < 0 || index > _size - count)
                ThrowHelper.ThrowCountArgumentOutOfRange_ArgumentOutOfRange_Count();

            return Array.IndexOf(_items, item, index, count);
        }

        /// <summary>
        /// Inserts an element into this list at a given index. The size of the list
        /// is increased by one. If required, the capacity of the list is doubled
        /// before inserting the new element.
        /// </summary>
        public void Insert(int index, T item)
        {
            // Note that insertions at the end are legal.
            if ((uint)index > (uint)_size)
            {
                ThrowHelper.ThrowArgumentOutOfRangeException(ExceptionArgument.index, ExceptionResource.ArgumentOutOfRange_ListInsert);
            }

            if (_size == _items.Length) EnsureCapacity(_size + 1);
            if (index < _size)
            {
                Array.Copy(_items, index, _items, index + 1, _size - index);
            }
            _items[index] = item;
            _size++;
            _version++;
        }

        void IList.Insert(int index, object item)
        {
            ThrowHelper.IfNullAndNullsAreIllegalThenThrow<T>(item, ExceptionArgument.item);

            try
            {
                Insert(index, (T)item);
            }
            catch (InvalidCastException)
            {
                ThrowHelper.ThrowWrongValueTypeArgumentException(item, typeof(T));
            }
        }

        /// <summary>
        /// Inserts the elements of the given collection at a given index. If
        /// required, the capacity of the list is increased to twice the previous
        /// capacity or the new size, whichever is larger.  Ranges may be added
        /// to the end of the list by setting index to the List's size.
        /// </summary>
        public void InsertRange(int index, IEnumerable<T> collection)
        {
            if ((uint)index > (uint)_size)
            {
                ThrowHelper.ThrowArgumentOutOfRange_IndexException();
            }

            switch (collection)
            {
                case null:
                    ThrowHelper.ThrowArgumentNullException(ExceptionArgument.collection);
                    break;

                case ICollection<T> c:
                    int count = c.Count;
                    if (count > 0)
                    {
                        EnsureCapacity(_size + count);
                        if (index < _size)
                        {
                            Array.Copy(_items, index, _items, index + count, _size - index);
                        }

                        // If we're inserting a List into itself, we want to be able to deal with that.
                        if (this == c)
                        {
                            // Copy first part of _items to insert location
                            Array.Copy(_items, 0, _items, index, index);
                            // Copy last part of _items back to inserted location
                            Array.Copy(_items, index + count, _items, index * 2, _size - index);
                        }
                        else
                        {
                            c.CopyTo(_items, index);
                        }
                        _size += count;
                    }
                    break;

                default:
                    using (var en = collection.GetEnumerator())
                    {
                        while (en.MoveNext())
                        {
                            Insert(index++, en.Current);
                        }
                    }
                    break;
            }

            _version++;
        }

        /// <summary>
        /// Inserts the elements of the given collection at a given index. If
        /// required, the capacity of the list is increased to twice the previous
        /// capacity or the new size, whichever is larger.  Ranges may be added
        /// to the end of the list by setting index to the List's size.
        /// </summary>
        public void InsertRange(int index, ReadOnlySpan<T> span)
        {
            var newSpan = InsertSpan(index, span.Length, false);
            span.CopyTo(newSpan);
        }

        /// <summary>
        /// Inserts the elements of the given collection at a given index. If
        /// required, the capacity of the list is increased to twice the previous
        /// capacity or the new size, whichever is larger.  Ranges may be added
        /// to the end of the list by setting index to the List's size.
        /// </summary>
        public void InsertRange(int index, T[] array)
        {
            if (array is null)
                ThrowHelper.ThrowArgumentNullException(ExceptionArgument.array);
            InsertRange(index, array.AsSpan());
        }

        /// <summary>
        /// Advances the <see cref="Count"/> by the number of items specified,
        /// increasing the capacity if required, then returns a Span representing
        /// the set of items to be added, allowing direct writes to that section
        /// of the collection.
        /// </summary>
        /// <param name="count">The number of items to add.</param>
        public Span<T> InsertSpan(int index, int count)
            => InsertSpan(index, count, true);

        private Span<T> InsertSpan(int index, int count, bool clearOutput)
        {
            EnsureCapacity(_size + count);

            if (index < _size)
            {
                Array.Copy(_items, index, _items, index + count, _size - index);
            }

            _size += count;
            _version++;

            var output = _items.AsSpan(index, count);

            if (clearOutput)
            {
#if NETCOREAPP2_1 || NETCOREAPP3_0
                if (RuntimeHelpers.IsReferenceOrContainsReferences<T>())
                {
                    output.Clear();
                }
#else
                output.Clear();
#endif
            }

            return output;
        }

        /// <summary>
        /// Returns the index of the last occurrence of a given value in a range of
        /// this list. The list is searched backwards, starting at the end 
        /// and ending at the first element in the list.
        /// </summary>
        public int LastIndexOf(T item)
        {
            if (_size == 0)
            {  // Special case for empty list
                return -1;
            }
            else
            {
                return LastIndexOf(item, _size - 1, _size);
            }
        }

        /// <summary>
        /// Returns the index of the last occurrence of a given value in a range of
        /// this list. The list is searched backwards, starting at index
        /// index and ending at the first element in the list.
        /// </summary>
        public int LastIndexOf(T item, int index)
        {
            if (index >= _size)
                ThrowHelper.ThrowArgumentOutOfRange_IndexException();
            return LastIndexOf(item, index, index + 1);
        }

        /// <summary>
        /// Returns the index of the last occurrence of a given value in a range of
        /// this list. The list is searched backwards, starting at index
        /// index and upto count elements
        /// </summary>
        public int LastIndexOf(T item, int index, int count)
        {
            if (Count != 0 && index < 0)
            {
                ThrowHelper.ThrowIndexArgumentOutOfRange_NeedNonNegNumException();
            }

            if (Count != 0 && count < 0)
            {
                ThrowHelper.ThrowArgumentOutOfRangeException(ExceptionArgument.count, ExceptionResource.ArgumentOutOfRange_NeedNonNegNum);
            }

            if (_size == 0)
            {
                // Special case for empty list
                return -1;
            }

            if (index >= _size)
            {
                ThrowHelper.ThrowArgumentOutOfRangeException(ExceptionArgument.index, ExceptionResource.ArgumentOutOfRange_BiggerThanCollection);
            }

            if (count > index + 1)
            {
                ThrowHelper.ThrowArgumentOutOfRangeException(ExceptionArgument.count, ExceptionResource.ArgumentOutOfRange_BiggerThanCollection);
            }

            return Array.LastIndexOf(_items, item, index, count);
        }

        // Removes the element at the given index. The size of the list is
        // decreased by one.
        public bool Remove(T item)
        {
            int index = IndexOf(item);
            if (index >= 0)
            {
                RemoveAt(index);
                return true;
            }

            return false;
        }

        void IList.Remove(object item)
        {
            if (IsCompatibleObject(item))
            {
                Remove((T)item);
            }
        }

        /// <summary>
        /// This method removes all items which match the predicate.
        /// The complexity is O(n).
        /// </summary>
        public int RemoveAll(Func<T, bool> match)
        {
            if (match == null)
                ThrowHelper.ThrowArgumentNullException(ExceptionArgument.match);

            int freeIndex = 0;   // the first free slot in items array

            // Find the first item which needs to be removed.
            while (freeIndex < _size && !match(_items[freeIndex])) freeIndex++;
            if (freeIndex >= _size) return 0;

            int current = freeIndex + 1;
            while (current < _size)
            {
                // Find the first item which needs to be kept.
                while (current < _size && match(_items[current])) current++;

                if (current < _size)
                {
                    // copy item to the free slot.
                    _items[freeIndex++] = _items[current++];
                }
            }

#if NETCOREAPP2_1 || NETCOREAPP3_0
            if (RuntimeHelpers.IsReferenceOrContainsReferences<T>())
            {
                // Clear the removed elements so that the gc can reclaim the references.
                Array.Clear(_items, freeIndex, _size - freeIndex);
            }
#else
            Array.Clear(_items, freeIndex, _size - freeIndex);
#endif

            int result = _size - freeIndex;
            _size = freeIndex;
            _version++;
            return result;
        }

        /// <summary>
        /// Removes the element at the given index. The size of the list is
        /// decreased by one.
        /// </summary>
        public void RemoveAt(int index)
        {
            if ((uint)index >= (uint)_size)
                ThrowHelper.ThrowArgumentOutOfRange_IndexException();

            _size--;
            if (index < _size)
            {
                Array.Copy(_items, index + 1, _items, index, _size - index);
            }
            _version++;

#if NETCOREAPP2_1 || NETCOREAPP3_0
            if (RuntimeHelpers.IsReferenceOrContainsReferences<T>())
            {
                // Clear the removed element so that the gc can reclaim the reference.
                _items[_size] = default!;
            }
#else
            _items[_size] = default!;
#endif
        }

        /// <summary>
        /// Removes a range of elements from this list.
        /// </summary>
        public void RemoveRange(int index, int count)
        {
            if (index < 0)
                ThrowHelper.ThrowIndexArgumentOutOfRange_NeedNonNegNumException();

            if (count < 0)
                ThrowHelper.ThrowArgumentOutOfRangeException(ExceptionArgument.count, ExceptionResource.ArgumentOutOfRange_NeedNonNegNum);

            if (_size - index < count)
                ThrowHelper.ThrowArgumentException(ExceptionResource.Argument_InvalidOffLen);

            if (count > 0)
            {
                _size -= count;
                if (index < _size)
                {
                    Array.Copy(_items, index + count, _items, index, _size - index);
                }

                _version++;

#if NETCOREAPP2_1 || NETCOREAPP3_0
                if (RuntimeHelpers.IsReferenceOrContainsReferences<T>())
                {
                    // Clear the removed elements so that the gc can reclaim the references.
                    Array.Clear(_items, _size, count);
                }
#else
                Array.Clear(_items, _size, count);
#endif
            }
        }

        /// <summary>
        /// Reverses the elements in this list.
        /// </summary>
        public void Reverse()
            => Reverse(0, _size);

        /// <summary>
        /// Reverses the elements in a range of this list. Following a call to this
        /// method, an element in the range given by index and count
        /// which was previously located at index i will now be located at
        /// index index + (index + count - i - 1).
        /// </summary>
        public void Reverse(int index, int count)
        {
            if (index < 0)
                ThrowHelper.ThrowIndexArgumentOutOfRange_NeedNonNegNumException();

            if (count < 0)
                ThrowHelper.ThrowArgumentOutOfRangeException(ExceptionArgument.count, ExceptionResource.ArgumentOutOfRange_NeedNonNegNum);

            if (_size - index < count)
                ThrowHelper.ThrowArgumentException(ExceptionResource.Argument_InvalidOffLen);

            if (count > 1)
            {
                Array.Reverse(_items, index, count);
            }
            _version++;
        }

        /// <summary>
        /// Sorts the elements in this list.  Uses the default comparer and 
        /// Array.Sort.
        /// </summary>
        public void Sort()
            => Sort(0, Count, null);

        /// <summary>
        /// Sorts the elements in this list.  Uses Array.Sort with the
        /// provided comparer.
        /// </summary>
        /// <param name="comparer"></param>
        public void Sort(IComparer<T> comparer)
            => Sort(0, Count, comparer);

        /// <summary>
        /// Sorts the elements in a section of this list. The sort compares the
        /// elements to each other using the given IComparer interface. If
        /// comparer is null, the elements are compared to each other using
        /// the IComparable interface, which in that case must be implemented by all
        /// elements of the list.
        /// 
        /// This method uses the Array.Sort method to sort the elements.
        /// </summary>
        public void Sort(int index, int count, IComparer<T>? comparer)
        {
            if (index < 0)
                ThrowHelper.ThrowIndexArgumentOutOfRange_NeedNonNegNumException();

            if (count < 0)
                ThrowHelper.ThrowArgumentOutOfRangeException(ExceptionArgument.count, ExceptionResource.ArgumentOutOfRange_NeedNonNegNum);

            if (_size - index < count)
                ThrowHelper.ThrowArgumentException(ExceptionResource.Argument_InvalidOffLen);

            if (count > 1)
            {
                Array.Sort(_items, index, count, comparer);
            }
            _version++;
        }

        public void Sort(Func<T, T, int> comparison)
        {
            if (comparison == null)
            {
                ThrowHelper.ThrowArgumentNullException(ExceptionArgument.comparison);
            }

            if (_size > 1)
            {
                // List<T> uses ArraySortHelper here but since it's an internal class,
                // we're creating an IComparer<T> using the comparison function to avoid
                // duplicating all that code.
                Array.Sort(_items, 0, _size, new Comparer(comparison));
            }
            _version++;
        }

        /// <summary>
        /// ToArray returns an array containing the contents of the List.
        /// This requires copying the List, which is an O(n) operation.
        /// </summary>
        public T[] ToArray()
        {
            if (_size == 0)
            {
                return s_emptyArray;
            }

            return Span.ToArray();
        }

        /// <summary>
        /// Sets the capacity of this list to the size of the list. This method can
        /// be used to minimize a list's memory overhead once it is known that no
        /// new elements will be added to the list. To completely clear a list and
        /// release all memory referenced by the list, execute the following
        /// statements:
        /// <code>
        /// list.Clear();
        /// list.TrimExcess();
        /// </code>
        /// </summary>
        public void TrimExcess()
        {
            int threshold = (int)(_items.Length * 0.9);
            if (_size < threshold)
            {
                Capacity = _size;
            }
        }

        public bool TrueForAll(Func<T, bool> match)
        {
            if (match == null)
            {
                ThrowHelper.ThrowArgumentNullException(ExceptionArgument.match);
            }

            for (int i = 0; i < _size; i++)
            {
                if (!match(_items[i]))
                {
                    return false;
                }
            }
            return true;
        }

        private void ReturnArray()
        {
            if (_items.Length == 0)
                return;

            try
            {
#if NETCOREAPP2_1 || NETCOREAPP3_0
                // Clear the elements so that the gc can reclaim the references.
                _pool.Return(_items, clearArray: RuntimeHelpers.IsReferenceOrContainsReferences<T>());
#else
                _pool.Return(_items, clearArray: true);
#endif
            }
            catch (ArgumentException)
            {
                // oh well, the array pool didn't like our array
            }

            _items = s_emptyArray;
        }

        public void Dispose()
        {
            ReturnArray();
            _size = 0;
            _version++;
        }

        void IDeserializationCallback.OnDeserialization(object sender)
        {
            // We can't serialize array pools, so deserialized PooledLists will
            // have to use the shared pool, even if they were using a custom pool
            // before serialization.
            _pool = ArrayPool<T>.Shared;
        }

        public struct Enumerator : IEnumerator<T>, IEnumerator
        {
            private readonly PooledList<T> _list;
            private int _index;
            private readonly int _version;
            private T _current;

            internal Enumerator(PooledList<T> list)
            {
                _list = list;
                _index = 0;
                _version = list._version;
                _current = default!;
            }

            public void Dispose()
            {
            }

            public bool MoveNext()
            {
                var localList = _list;

                if (_version == localList._version && ((uint)_index < (uint)localList._size))
                {
                    _current = localList._items[_index];
                    _index++;
                    return true;
                }
                return MoveNextRare();
            }

            private bool MoveNextRare()
            {
                if (_version != _list._version)
                {
                    ThrowHelper.ThrowInvalidOperationException_InvalidOperation_EnumFailedVersion();
                }

                _index = _list._size + 1;
                _current = default!;
                return false;
            }

            public T Current => _current;

            object? IEnumerator.Current
            {
                get
                {
                    if (_index == 0 || _index == _list._size + 1)
                    {
                        ThrowHelper.ThrowInvalidOperationException_InvalidOperation_EnumOpCantHappen();
                    }
                    return Current;
                }
            }

            void IEnumerator.Reset()
            {
                if (_version != _list._version)
                {
                    ThrowHelper.ThrowInvalidOperationException_InvalidOperation_EnumFailedVersion();
                }

                _index = 0;
                _current = default!;
            }
        }

        private readonly struct Comparer : IComparer<T>
        {
            private readonly Func<T, T, int> _comparison;

            public Comparer(Func<T, T, int> comparison)
            {
                _comparison = comparison;
            }

            public int Compare(T x, T y) => _comparison(x, y);
        }
    }
}<|MERGE_RESOLUTION|>--- conflicted
+++ resolved
@@ -37,19 +37,14 @@
 
         [NonSerialized]
         private ArrayPool<T> _pool;
+#pragma warning disable IDE0044
         [NonSerialized]
         private object _syncRoot;
+#pragma warning restore IDE0044
 
         private T[] _items; // Do not rename (binary serialization)
         private int _size; // Do not rename (binary serialization)
         private int _version; // Do not rename (binary serialization)
-<<<<<<< HEAD
-#pragma warning disable IDE0044
-        [NonSerialized]
-        private object? _syncRoot;
-#pragma warning restore IDE0044
-=======
->>>>>>> f3bff7cd
 
         /// <summary>
         /// Constructs a PooledList. The list is initially empty and has a capacity
