﻿// Licensed to the .NET Foundation under one or more agreements.
// The .NET Foundation licenses this file to you under the MIT license.
// See the LICENSE file in the project root for more information.

using System;
using System.Buffers;
using System.Collections;
using System.Collections.Generic;
using System.Collections.ObjectModel;
using System.Diagnostics;
using System.Runtime.CompilerServices;
using System.Threading;

namespace Collections.Pooled
{
    /// <summary>
    /// Implements a variable-size list that uses a pooled array to store the
    /// elements. A PooledList has a capacity, which is the allocated length
    /// of the internal array. As elements are added to a PooledList, the capacity
    /// of the PooledList is automatically increased as required by reallocating the
    /// internal array.
    /// </summary>
    /// <remarks>
    /// This class is based on the code for <see cref="List{T}"/> but it supports <see cref="Span{T}"/>
    /// and uses <see cref="ArrayPool{T}"/> when allocating internal arrays.
    /// </remarks>
    [DebuggerDisplay("Count = {Count}")]
    [DebuggerTypeProxy(typeof(ICollectionDebugView<>))]
    [Serializable]
    public class PooledList<T> : IList<T>, IReadOnlyPooledList<T>, IList, IDisposable
    {
        // internal constant copied from Array.MaxArrayLength
        private const int MaxArrayLength = 0x7FEFFFFF;
        private const int DefaultCapacity = 4;
        private static readonly ArrayPool<T> s_pool = ArrayPool<T>.Shared;
        private static readonly T[] s_emptyArray = Array.Empty<T>();

        private T[] _items; // Do not rename (binary serialization)
        private int _size; // Do not rename (binary serialization)
        private int _version; // Do not rename (binary serialization)
#pragma warning disable IDE0044
        [NonSerialized]
        private object? _syncRoot;
#pragma warning restore IDE0044

        /// <summary>
        /// Constructs a PooledList. The list is initially empty and has a capacity
        /// of zero. Upon adding the first element to the list the capacity is
        /// increased to DefaultCapacity, and then increased in multiples of two
        /// as required.
        /// </summary>
        public PooledList()
        {
            _items = s_emptyArray;
        }

        /// <summary>
        /// Constructs a List with a given initial capacity. The list is
        /// initially empty, but will have room for the given number of elements
        /// before any reallocations are required.
        /// </summary>
        public PooledList(int capacity)
        {
            if (capacity < 0)
                ThrowHelper.ThrowArgumentOutOfRangeException(ExceptionArgument.capacity, ExceptionResource.ArgumentOutOfRange_NeedNonNegNum);

            if (capacity == 0)
            {
                _items = s_emptyArray;
            }
            else
            {
                _items = s_pool.Rent(capacity);
            }
        }

        public PooledList(T[] array) : this(array.AsSpan())
        {
        }

        public PooledList(ReadOnlySpan<T> span)
        {
            int count = span.Length;
            if (count == 0)
            {
                _items = s_emptyArray;
            }
            else
            {
                _items = s_pool.Rent(count);
                span.CopyTo(_items);
                _size = count;
            }
        }

        /// <summary>
        /// Constructs a List, copying the contents of the given collection. The
        /// size and capacity of the new list will both be equal to the size of the
        /// given collection.
        /// </summary>
        public PooledList(IEnumerable<T> collection)
        {
            switch (collection)
            {
                case null:
                    ThrowHelper.ThrowArgumentNullException(ExceptionArgument.collection);
                    _items = s_emptyArray;
                    break;

                case ICollection<T> c:
                    int count = c.Count;
                    if (count == 0)
                    {
                        _items = s_emptyArray;
                    }
                    else
                    {
                        _items = s_pool.Rent(count);
                        c.CopyTo(_items, 0);
                        _size = count;
                    }
                    break;

                default:
                    _size = 0;
                    _items = s_emptyArray;
                    using (var en = collection.GetEnumerator())
                    {
                        while (en.MoveNext())
                            Add(en.Current);
                    }
                    break;
            }
        }

        /// <summary>
        /// Gets a <see cref="System.Span{T}"/> for the items currently in the collection.
        /// </summary>
        public Span<T> Span => _items.AsSpan(0, _size);

        /// <inheritdoc/>
        ReadOnlySpan<T> IReadOnlyPooledList<T>.Span => Span;

        /// <summary>
        /// Gets and sets the capacity of this list.  The capacity is the size of
        /// the internal array used to hold items.  When set, the internal 
        /// Memory of the list is reallocated to the given capacity.
        /// Note that the return value for this property may be larger than the property was set to.
        /// </summary>
        public int Capacity
        {
            get => _items.Length;
            set
            {
                if (value < _size)
                {
                    ThrowHelper.ThrowArgumentOutOfRangeException(ExceptionArgument.value, ExceptionResource.ArgumentOutOfRange_SmallCapacity);
                }

                if (value != _items.Length)
                {
                    if (value > 0)
                    {
                        var newItems = s_pool.Rent(value);
                        if (_size > 0)
                        {
                            Array.Copy(_items, newItems, _size);
                        }
                        ReturnArray();
                        _items = newItems;
                    }
                    else
                    {
                        ReturnArray();
                        _size = 0;
                    }
                }
            }
        }

        /// <summary>
        /// Read-only property describing how many elements are in the List.
        /// </summary>
        public int Count => _size;

        bool IList.IsFixedSize => false;

        bool ICollection<T>.IsReadOnly => false;

        bool IList.IsReadOnly => false;

        int ICollection.Count => _size;

        bool ICollection.IsSynchronized => false;

        // Synchronization root for this object.
        object ICollection.SyncRoot
        {
            get
            {
                if (_syncRoot == null)
                {
                    Interlocked.CompareExchange<object>(ref _syncRoot!, new object(), null!);
                }
                return _syncRoot!;
            }
        }

        /// <summary>
        /// Gets or sets the element at the given index.
        /// </summary>
        public T this[int index]
        {
            get
            {
                // Following trick can reduce the range check by one
                if ((uint)index >= (uint)_size)
                {
                    ThrowHelper.ThrowArgumentOutOfRange_IndexException();
                }
                return _items[index];
            }

            set
            {
                if ((uint)index >= (uint)_size)
                {
                    ThrowHelper.ThrowArgumentOutOfRange_IndexException();
                }
                _items[index] = value;
                _version++;
            }
        }

#if NETCOREAPP3_0
        public T this[Index index]
        {
            get => Span[index];
            set
            {
                Span[index] = value;
                _version++;
            }
        }

        public Span<T> this[Range range] => Span[range];
#endif

        private static bool IsCompatibleObject(object value)
        {
            // Non-null values are fine.  Only accept nulls if T is a class or Nullable<U>.
            // Note that default(T) is not equal to null for value types except when T is Nullable<U>. 
            return (value is T) || (value == null && default(T) == null);
        }

        object? IList.this[int index]
        {
            get => this[index];
            set
            {
                ThrowHelper.IfNullAndNullsAreIllegalThenThrow<T>(value, ExceptionArgument.value);

                try
                {
                    this[index] = (T)value!;
                }
                catch (InvalidCastException)
                {
                    ThrowHelper.ThrowWrongValueTypeArgumentException(value, typeof(T));
                }
            }
        }

        /// <summary>
        /// Adds the given object to the end of this list. The size of the list is
        /// increased by one. If required, the capacity of the list is doubled
        /// before adding the new element.
        /// </summary>
        [MethodImpl(MethodImplOptions.AggressiveInlining)]
        public void Add(T item)
        {
            _version++;
            int size = _size;
            if ((uint)size < (uint)_items.Length)
            {
                _size = size + 1;
                _items[size] = item;
            }
            else
            {
                AddWithResize(item);
            }
        }

        // Non-inline from List.Add to improve its code quality as uncommon path
        [MethodImpl(MethodImplOptions.NoInlining)]
        private void AddWithResize(T item)
        {
            int size = _size;
            EnsureCapacity(size + 1);
            _size = size + 1;
            _items[size] = item;
        }

        int IList.Add(object item)
        {
            ThrowHelper.IfNullAndNullsAreIllegalThenThrow<T>(item, ExceptionArgument.item);

            try
            {
                Add((T)item);
            }
            catch (InvalidCastException)
            {
                ThrowHelper.ThrowWrongValueTypeArgumentException(item, typeof(T));
            }

            return Count - 1;
        }

        /// <summary>
        /// Adds the elements of the given collection to the end of this list. If
        /// required, the capacity of the list is increased to twice the previous
        /// capacity or the new size, whichever is larger.
        /// </summary>
        public void AddRange(IEnumerable<T> collection)
            => InsertRange(_size, collection);

        /// <summary>
        /// Adds the elements of the given array to the end of this list. If
        /// required, the capacity of the list is increased to twice the previous
        /// capacity or the new size, whichever is larger.
        /// </summary>
        public void AddRange(T[] array)
            => AddRange(array.AsSpan());

        /// <summary>
        /// Adds the elements of the given <see cref="ReadOnlySpan{T}"/> to the end of this list. If
        /// required, the capacity of the list is increased to twice the previous
        /// capacity or the new size, whichever is larger.
        /// </summary>
        public void AddRange(ReadOnlySpan<T> span)
        {
            var newSpan = InsertSpan(_size, span.Length, false);
            span.CopyTo(newSpan);
        }

        /// <summary>
        /// Advances the <see cref="Count"/> by the number of items specified,
        /// increasing the capacity if required, then returns a Span representing
        /// the set of items to be added, allowing direct writes to that section
        /// of the collection.
        /// </summary>
        /// <param name="count">The number of items to add.</param>
        public Span<T> AddSpan(int count)
            => InsertSpan(_size, count);

        public ReadOnlyCollection<T> AsReadOnly()
            => new ReadOnlyCollection<T>(this);

        /// <summary>
        /// Searches a section of the list for a given element using a binary search
        /// algorithm. 
        /// </summary>
        /// 
        /// <remarks><para>Elements of the list are compared to the search value using
        /// the given IComparer interface. If comparer is null, elements of
        /// the list are compared to the search value using the IComparable
        /// interface, which in that case must be implemented by all elements of the
        /// list and the given search value. This method assumes that the given
        /// section of the list is already sorted; if this is not the case, the
        /// result will be incorrect.</para>
        ///
        /// <para>The method returns the index of the given value in the list. If the
        /// list does not contain the given value, the method returns a negative
        /// integer. The bitwise complement operator (~) can be applied to a
        /// negative result to produce the index of the first element (if any) that
        /// is larger than the given search value. This is also the index at which
        /// the search value should be inserted into the list in order for the list
        /// to remain sorted.
        /// </para></remarks>
        public int BinarySearch(int index, int count, T item, IComparer<T>? comparer)
        {
            if (index < 0)
                ThrowHelper.ThrowIndexArgumentOutOfRange_NeedNonNegNumException();
            if (count < 0)
                ThrowHelper.ThrowArgumentOutOfRangeException(ExceptionArgument.count, ExceptionResource.ArgumentOutOfRange_NeedNonNegNum);
            if (_size - index < count)
                ThrowHelper.ThrowArgumentException(ExceptionResource.Argument_InvalidOffLen);

            return Array.BinarySearch(_items, index, count, item, comparer);
        }

        /// <summary>
        /// Searches the list for a given element using a binary search
        /// algorithm. If the item implements <see cref="IComparable{T}"/>
        /// then that is used for comparison, otherwise <see cref="Comparer{T}.Default"/> is used.
        /// </summary>
        public int BinarySearch(T item)
            => BinarySearch(0, Count, item, null);

        /// <summary>
        /// Searches the list for a given element using a binary search
        /// algorithm. If the item implements <see cref="IComparable{T}"/>
        /// then that is used for comparison, otherwise <see cref="Comparer{T}.Default"/> is used.
        /// </summary>
        public int BinarySearch(T item, IComparer<T> comparer)
            => BinarySearch(0, Count, item, comparer);

        /// <summary>
        /// Clears the contents of the PooledList.
        /// </summary>
        [MethodImpl(MethodImplOptions.AggressiveInlining)]
        public void Clear()
        {
            _version++;
            int size = _size;
            _size = 0;
#if NETCOREAPP2_1 || NETCOREAPP3_0
            if (RuntimeHelpers.IsReferenceOrContainsReferences<T>())
            {
                if (size > 0)
                {
                    // Clear the elements so that the gc can reclaim the references.
                    Array.Clear(_items, 0, _size);
                }
            }
#else
            if (size > 0)
            {
                // Clear the elements so that the gc can reclaim the references.
                Array.Clear(_items, 0, _size);
            }
#endif
        }

        /// <summary>
        /// Contains returns true if the specified element is in the List.
        /// It does a linear, O(n) search.  Equality is determined by calling
        /// EqualityComparer{T}.Default.Equals.
        /// </summary>
        public bool Contains(T item)
        {
            // PERF: IndexOf calls Array.IndexOf, which internally
            // calls EqualityComparer<T>.Default.IndexOf, which
            // is specialized for different types. This
            // boosts performance since instead of making a
            // virtual method call each iteration of the loop,
            // via EqualityComparer<T>.Default.Equals, we
            // only make one virtual call to EqualityComparer.IndexOf.

            return _size != 0 && IndexOf(item) != -1;
        }

        bool IList.Contains(object item)
        {
            if (IsCompatibleObject(item))
            {
                return Contains((T)item);
            }
            return false;
        }

        public PooledList<TOutput> ConvertAll<TOutput>(Func<T, TOutput> converter)
        {
            if (converter == null)
            {
                ThrowHelper.ThrowArgumentNullException(ExceptionArgument.converter);
            }

            var list = new PooledList<TOutput>(_size);
            for (int i = 0; i < _size; i++)
            {
                list._items[i] = converter(_items[i]);
            }
            list._size = _size;
            return list;
        }

        /// <summary>
        /// Copies this list to the given span.
        /// </summary>
        public void CopyTo(Span<T> span)
        {
            if (span.Length < Count)
                throw new ArgumentException("Destination span is shorter than the list to be copied.");

            Span.CopyTo(span);
        }

        void ICollection<T>.CopyTo(T[] array, int arrayIndex)
        {
            Array.Copy(_items, 0, array, arrayIndex, _size);
        }

        // Copies this List into array, which must be of a 
        // compatible array type.  
        void ICollection.CopyTo(Array array, int arrayIndex)
        {
            if ((array != null) && (array.Rank != 1))
            {
                ThrowHelper.ThrowArgumentException(ExceptionResource.Arg_RankMultiDimNotSupported);
            }

            try
            {
                // Array.Copy will check for NULL.
                Array.Copy(_items, 0, array, arrayIndex, _size);
            }
            catch (ArrayTypeMismatchException)
            {
                ThrowHelper.ThrowArgumentException_Argument_InvalidArrayType();
            }
        }

        /// <summary>
        /// Ensures that the capacity of this list is at least the given minimum
        /// value. If the current capacity of the list is less than min, the
        /// capacity is increased to twice the current capacity or to min,
        /// whichever is larger.
        /// </summary>
        private void EnsureCapacity(int min)
        {
            if (_items.Length < min)
            {
                int newCapacity = _items.Length == 0 ? DefaultCapacity : _items.Length * 2;
                // Allow the list to grow to maximum possible capacity (~2G elements) before encountering overflow.
                // Note that this check works even when _items.Length overflowed thanks to the (uint) cast
                if ((uint)newCapacity > MaxArrayLength) newCapacity = MaxArrayLength;
                if (newCapacity < min) newCapacity = min;
                Capacity = newCapacity;
            }
        }

        public bool Exists(Func<T, bool> match)
            => FindIndex(match) != -1;

        public bool TryFind(Func<T, bool> match, out T result)
        {
            if (match == null)
                ThrowHelper.ThrowArgumentNullException(ExceptionArgument.match);

            for (int i = 0; i < _size; i++)
            {
                if (match(_items[i]))
                {
                    result = _items[i];
                    return true;
                }
            }

            result = default!;
            return false;
        }

        public PooledList<T> FindAll(Func<T, bool> match)
        {
            if (match == null)
                ThrowHelper.ThrowArgumentNullException(ExceptionArgument.match);

            var list = new PooledList<T>();
            for (int i = 0; i < _size; i++)
            {
                if (match(_items[i]))
                {
                    list.Add(_items[i]);
                }
            }
            return list;
        }

        public int FindIndex(Func<T, bool> match)
            => FindIndex(0, _size, match);

        public int FindIndex(int startIndex, Func<T, bool> match)
            => FindIndex(startIndex, _size - startIndex, match);

        public int FindIndex(int startIndex, int count, Func<T, bool> match)
        {
            if ((uint)startIndex > (uint)_size)
                ThrowHelper.ThrowStartIndexArgumentOutOfRange_ArgumentOutOfRange_Index();

            if (count < 0 || startIndex > _size - count)
                ThrowHelper.ThrowCountArgumentOutOfRange_ArgumentOutOfRange_Count();

            if (match is null)
                ThrowHelper.ThrowArgumentNullException(ExceptionArgument.match);

            int endIndex = startIndex + count;
            for (int i = startIndex; i < endIndex; i++)
            {
                if (match!(_items[i])) return i;
            }
            return -1;
        }

        public bool TryFindLast(Func<T, bool> match, out T result)
        {
            if (match is null)
            {
                ThrowHelper.ThrowArgumentNullException(ExceptionArgument.match);
            }

            for (int i = _size - 1; i >= 0; i--)
            {
                if (match!(_items[i]))
                {
                    result = _items[i];
                    return true;
                }
            }

            result = default!;
            return false;
        }

        public int FindLastIndex(Func<T, bool> match)
            => FindLastIndex(_size - 1, _size, match);

        public int FindLastIndex(int startIndex, Func<T, bool> match)
            => FindLastIndex(startIndex, startIndex + 1, match);

        public int FindLastIndex(int startIndex, int count, Func<T, bool> match)
        {
            if (match == null)
            {
                ThrowHelper.ThrowArgumentNullException(ExceptionArgument.match);
            }

            if (_size == 0)
            {
                // Special case for 0 length List
                if (startIndex != -1)
                {
                    ThrowHelper.ThrowStartIndexArgumentOutOfRange_ArgumentOutOfRange_Index();
                }
            }
            else
            {
                // Make sure we're not out of range
                if ((uint)startIndex >= (uint)_size)
                {
                    ThrowHelper.ThrowStartIndexArgumentOutOfRange_ArgumentOutOfRange_Index();
                }
            }

            // 2nd half of this also catches when startIndex == MAXINT, so MAXINT - 0 + 1 == -1, which is < 0.
            if (count < 0 || startIndex - count + 1 < 0)
            {
                ThrowHelper.ThrowCountArgumentOutOfRange_ArgumentOutOfRange_Count();
            }

            int endIndex = startIndex - count;
            for (int i = startIndex; i > endIndex; i--)
            {
                if (match(_items[i]))
                {
                    return i;
                }
            }
            return -1;
        }

        public void ForEach(Action<T> action)
        {
            if (action == null)
            {
                ThrowHelper.ThrowArgumentNullException(ExceptionArgument.action);
            }

            int version = _version;
            for (int i = 0; i < _size; i++)
            {
                if (version != _version)
                {
                    break;
                }
                action(_items[i]);
            }

            if (version != _version)
                ThrowHelper.ThrowInvalidOperationException_InvalidOperation_EnumFailedVersion();
        }

        /// <summary>
        /// Returns an enumerator for this list with the given
        /// permission for removal of elements. If modifications made to the list 
        /// while an enumeration is in progress, the MoveNext and 
        /// GetObject methods of the enumerator will throw an exception.
        /// </summary>
        public Enumerator GetEnumerator()
            => new Enumerator(this);

        IEnumerator<T> IEnumerable<T>.GetEnumerator()
            => new Enumerator(this);

        IEnumerator IEnumerable.GetEnumerator()
            => new Enumerator(this);

        /// <summary>
        /// Equivalent to PooledList.Span.Slice(index, count).
        /// </summary>
        public Span<T> GetRange(int index, int count)
        {
            if (index < 0)
            {
                ThrowHelper.ThrowIndexArgumentOutOfRange_NeedNonNegNumException();
            }

            if (count < 0)
            {
                ThrowHelper.ThrowArgumentOutOfRangeException(ExceptionArgument.count, ExceptionResource.ArgumentOutOfRange_NeedNonNegNum);
            }

            if (_size - index < count)
            {
                ThrowHelper.ThrowArgumentException(ExceptionResource.Argument_InvalidOffLen);
            }

            return Span.Slice(index, count);
        }

#if NETCOREAPP3_0
        /// <summary>
        /// Equivalent to PooledList[range]
        /// </summary>
        public Span<T> GetRange(Range range) => Span[range];
#endif

        /// <summary>
        /// Returns the index of the first occurrence of a given value in
        /// this list. The list is searched forwards from beginning to end.
        /// </summary>
        public int IndexOf(T item)
            => Array.IndexOf(_items, item, 0, _size);

        int IList.IndexOf(object item)
        {
            if (IsCompatibleObject(item))
            {
                return IndexOf((T)item);
            }
            return -1;
        }

        /// <summary>
        /// Returns the index of the first occurrence of a given value in a range of
        /// this list. The list is searched forwards, starting at index
        /// index and ending at count number of elements. 
        /// </summary>
        public int IndexOf(T item, int index)
        {
            if (index > _size)
                ThrowHelper.ThrowArgumentOutOfRange_IndexException();
            return Array.IndexOf(_items, item, index, _size - index);
        }

        /// <summary>
        /// Returns the index of the first occurrence of a given value in a range of
        /// this list. The list is searched forwards, starting at index
        /// index and upto count number of elements. 
        /// </summary>
        public int IndexOf(T item, int index, int count)
        {
            if (index > _size)
                ThrowHelper.ThrowArgumentOutOfRange_IndexException();

            if (count < 0 || index > _size - count)
                ThrowHelper.ThrowCountArgumentOutOfRange_ArgumentOutOfRange_Count();

            return Array.IndexOf(_items, item, index, count);
        }

        /// <summary>
        /// Inserts an element into this list at a given index. The size of the list
        /// is increased by one. If required, the capacity of the list is doubled
        /// before inserting the new element.
        /// </summary>
        public void Insert(int index, T item)
        {
            // Note that insertions at the end are legal.
            if ((uint)index > (uint)_size)
            {
                ThrowHelper.ThrowArgumentOutOfRangeException(ExceptionArgument.index, ExceptionResource.ArgumentOutOfRange_ListInsert);
            }

            if (_size == _items.Length) EnsureCapacity(_size + 1);
            if (index < _size)
            {
                Array.Copy(_items, index, _items, index + 1, _size - index);
            }
            _items[index] = item;
            _size++;
            _version++;
        }

        void IList.Insert(int index, object item)
        {
            ThrowHelper.IfNullAndNullsAreIllegalThenThrow<T>(item, ExceptionArgument.item);

            try
            {
                Insert(index, (T)item);
            }
            catch (InvalidCastException)
            {
                ThrowHelper.ThrowWrongValueTypeArgumentException(item, typeof(T));
            }
        }

        /// <summary>
        /// Inserts the elements of the given collection at a given index. If
        /// required, the capacity of the list is increased to twice the previous
        /// capacity or the new size, whichever is larger.  Ranges may be added
        /// to the end of the list by setting index to the List's size.
        /// </summary>
        public void InsertRange(int index, IEnumerable<T> collection)
        {
            if ((uint)index > (uint)_size)
            {
                ThrowHelper.ThrowArgumentOutOfRange_IndexException();
            }

            switch (collection)
            {
                case null:
                    ThrowHelper.ThrowArgumentNullException(ExceptionArgument.collection);
                    break;

                case ICollection<T> c:
                    int count = c.Count;
                    if (count > 0)
                    {
                        EnsureCapacity(_size + count);
                        if (index < _size)
                        {
                            Array.Copy(_items, index, _items, index + count, _size - index);
                        }

                        // If we're inserting a List into itself, we want to be able to deal with that.
                        if (this == c)
                        {
                            // Copy first part of _items to insert location
                            Array.Copy(_items, 0, _items, index, index);
                            // Copy last part of _items back to inserted location
                            Array.Copy(_items, index + count, _items, index * 2, _size - index);
                        }
                        else
                        {
                            c.CopyTo(_items, index);
                        }
                        _size += count;
                    }
                    break;

                default:
                    using (var en = collection.GetEnumerator())
                    {
                        while (en.MoveNext())
                        {
                            Insert(index++, en.Current);
                        }
                    }
                    break;
            }

            _version++;
        }

        /// <summary>
        /// Inserts the elements of the given collection at a given index. If
        /// required, the capacity of the list is increased to twice the previous
        /// capacity or the new size, whichever is larger.  Ranges may be added
        /// to the end of the list by setting index to the List's size.
        /// </summary>
        public void InsertRange(int index, ReadOnlySpan<T> span)
        {
            var newSpan = InsertSpan(index, span.Length, false);
            span.CopyTo(newSpan);
        }

        /// <summary>
        /// Inserts the elements of the given collection at a given index. If
        /// required, the capacity of the list is increased to twice the previous
        /// capacity or the new size, whichever is larger.  Ranges may be added
        /// to the end of the list by setting index to the List's size.
        /// </summary>
        public void InsertRange(int index, T[] array)
        {
            if (array is null)
                ThrowHelper.ThrowArgumentNullException(ExceptionArgument.array);
            InsertRange(index, array.AsSpan());
        }

        /// <summary>
        /// Advances the <see cref="Count"/> by the number of items specified,
        /// increasing the capacity if required, then returns a Span representing
        /// the set of items to be added, allowing direct writes to that section
        /// of the collection.
        /// </summary>
        /// <param name="count">The number of items to add.</param>
        public Span<T> InsertSpan(int index, int count)
            => InsertSpan(index, count, true);

        private Span<T> InsertSpan(int index, int count, bool clearOutput)
        {
            EnsureCapacity(_size + count);

            if (index < _size)
            {
                Array.Copy(_items, index, _items, index + count, _size - index);
            }

            _size += count;
            _version++;

            var output = _items.AsSpan(index, count);

            if (clearOutput)
            {
#if NETCOREAPP2_1 || NETCOREAPP3_0
                if (RuntimeHelpers.IsReferenceOrContainsReferences<T>())
                {
                    output.Clear();
                }
#else
                output.Clear();
#endif
            }

            return output;
        }

        /// <summary>
        /// Returns the index of the last occurrence of a given value in a range of
        /// this list. The list is searched backwards, starting at the end 
        /// and ending at the first element in the list.
        /// </summary>
        public int LastIndexOf(T item)
        {
            if (_size == 0)
            {  // Special case for empty list
                return -1;
            }
            else
            {
                return LastIndexOf(item, _size - 1, _size);
            }
        }

        /// <summary>
        /// Returns the index of the last occurrence of a given value in a range of
        /// this list. The list is searched backwards, starting at index
        /// index and ending at the first element in the list.
        /// </summary>
        public int LastIndexOf(T item, int index)
        {
            if (index >= _size)
                ThrowHelper.ThrowArgumentOutOfRange_IndexException();
            return LastIndexOf(item, index, index + 1);
        }

        /// <summary>
        /// Returns the index of the last occurrence of a given value in a range of
        /// this list. The list is searched backwards, starting at index
        /// index and upto count elements
        /// </summary>
        public int LastIndexOf(T item, int index, int count)
        {
            if (Count != 0 && index < 0)
            {
                ThrowHelper.ThrowIndexArgumentOutOfRange_NeedNonNegNumException();
            }

            if (Count != 0 && count < 0)
            {
                ThrowHelper.ThrowArgumentOutOfRangeException(ExceptionArgument.count, ExceptionResource.ArgumentOutOfRange_NeedNonNegNum);
            }

            if (_size == 0)
            {
                // Special case for empty list
                return -1;
            }

            if (index >= _size)
            {
                ThrowHelper.ThrowArgumentOutOfRangeException(ExceptionArgument.index, ExceptionResource.ArgumentOutOfRange_BiggerThanCollection);
            }

            if (count > index + 1)
            {
                ThrowHelper.ThrowArgumentOutOfRangeException(ExceptionArgument.count, ExceptionResource.ArgumentOutOfRange_BiggerThanCollection);
            }

            return Array.LastIndexOf(_items, item, index, count);
        }

        // Removes the element at the given index. The size of the list is
        // decreased by one.
        public bool Remove(T item)
        {
            int index = IndexOf(item);
            if (index >= 0)
            {
                RemoveAt(index);
                return true;
            }

            return false;
        }

        void IList.Remove(object item)
        {
            if (IsCompatibleObject(item))
            {
                Remove((T)item);
            }
        }

        /// <summary>
        /// This method removes all items which match the predicate.
        /// The complexity is O(n).
        /// </summary>
        public int RemoveAll(Func<T, bool> match)
        {
            if (match == null)
                ThrowHelper.ThrowArgumentNullException(ExceptionArgument.match);

            int freeIndex = 0;   // the first free slot in items array

            // Find the first item which needs to be removed.
            while (freeIndex < _size && !match(_items[freeIndex])) freeIndex++;
            if (freeIndex >= _size) return 0;

            int current = freeIndex + 1;
            while (current < _size)
            {
                // Find the first item which needs to be kept.
                while (current < _size && match(_items[current])) current++;

                if (current < _size)
                {
                    // copy item to the free slot.
                    _items[freeIndex++] = _items[current++];
                }
            }

#if NETCOREAPP2_1 || NETCOREAPP3_0
            if (RuntimeHelpers.IsReferenceOrContainsReferences<T>())
            {
                // Clear the removed elements so that the gc can reclaim the references.
                Array.Clear(_items, freeIndex, _size - freeIndex);
            }
#else
            Array.Clear(_items, freeIndex, _size - freeIndex);
#endif

            int result = _size - freeIndex;
            _size = freeIndex;
            _version++;
            return result;
        }

        /// <summary>
        /// Removes the element at the given index. The size of the list is
        /// decreased by one.
        /// </summary>
        public void RemoveAt(int index)
        {
            if ((uint)index >= (uint)_size)
                ThrowHelper.ThrowArgumentOutOfRange_IndexException();

            _size--;
            if (index < _size)
            {
                Array.Copy(_items, index + 1, _items, index, _size - index);
            }
            _version++;

#if NETCOREAPP2_1 || NETCOREAPP3_0
            if (RuntimeHelpers.IsReferenceOrContainsReferences<T>())
            {
                // Clear the removed element so that the gc can reclaim the reference.
                _items[_size] = default!;
            }
#else
            _items[_size] = default!;
#endif
        }

        /// <summary>
        /// Removes a range of elements from this list.
        /// </summary>
        public void RemoveRange(int index, int count)
        {
            if (index < 0)
                ThrowHelper.ThrowIndexArgumentOutOfRange_NeedNonNegNumException();

            if (count < 0)
                ThrowHelper.ThrowArgumentOutOfRangeException(ExceptionArgument.count, ExceptionResource.ArgumentOutOfRange_NeedNonNegNum);

            if (_size - index < count)
                ThrowHelper.ThrowArgumentException(ExceptionResource.Argument_InvalidOffLen);

            if (count > 0)
            {
                _size -= count;
                if (index < _size)
                {
                    Array.Copy(_items, index + count, _items, index, _size - index);
                }

                _version++;

#if NETCOREAPP2_1 || NETCOREAPP3_0
                if (RuntimeHelpers.IsReferenceOrContainsReferences<T>())
                {
                    // Clear the removed elements so that the gc can reclaim the references.
                    Array.Clear(_items, _size, count);
                }
#else
                Array.Clear(_items, _size, count);
#endif
            }
        }

        /// <summary>
        /// Reverses the elements in this list.
        /// </summary>
        public void Reverse()
            => Reverse(0, _size);

        /// <summary>
        /// Reverses the elements in a range of this list. Following a call to this
        /// method, an element in the range given by index and count
        /// which was previously located at index i will now be located at
        /// index index + (index + count - i - 1).
        /// </summary>
        public void Reverse(int index, int count)
        {
            if (index < 0)
                ThrowHelper.ThrowIndexArgumentOutOfRange_NeedNonNegNumException();

            if (count < 0)
                ThrowHelper.ThrowArgumentOutOfRangeException(ExceptionArgument.count, ExceptionResource.ArgumentOutOfRange_NeedNonNegNum);

            if (_size - index < count)
                ThrowHelper.ThrowArgumentException(ExceptionResource.Argument_InvalidOffLen);

            if (count > 1)
            {
                Array.Reverse(_items, index, count);
            }
            _version++;
        }

        /// <summary>
        /// Sorts the elements in this list.  Uses the default comparer and 
        /// Array.Sort.
        /// </summary>
        public void Sort()
            => Sort(0, Count, null);

        /// <summary>
        /// Sorts the elements in this list.  Uses Array.Sort with the
        /// provided comparer.
        /// </summary>
        /// <param name="comparer"></param>
        public void Sort(IComparer<T> comparer)
            => Sort(0, Count, comparer);

        /// <summary>
        /// Sorts the elements in a section of this list. The sort compares the
        /// elements to each other using the given IComparer interface. If
        /// comparer is null, the elements are compared to each other using
        /// the IComparable interface, which in that case must be implemented by all
        /// elements of the list.
        /// 
        /// This method uses the Array.Sort method to sort the elements.
        /// </summary>
        public void Sort(int index, int count, IComparer<T>? comparer)
        {
            if (index < 0)
                ThrowHelper.ThrowIndexArgumentOutOfRange_NeedNonNegNumException();

            if (count < 0)
                ThrowHelper.ThrowArgumentOutOfRangeException(ExceptionArgument.count, ExceptionResource.ArgumentOutOfRange_NeedNonNegNum);

            if (_size - index < count)
                ThrowHelper.ThrowArgumentException(ExceptionResource.Argument_InvalidOffLen);

            if (count > 1)
            {
                Array.Sort(_items, index, count, comparer);
            }
            _version++;
        }

        public void Sort(Func<T, T, int> comparison)
        {
            if (comparison == null)
            {
                ThrowHelper.ThrowArgumentNullException(ExceptionArgument.comparison);
            }

            if (_size > 1)
            {
                // List<T> uses ArraySortHelper here but since it's an internal class,
                // we're creating an IComparer<T> using the comparison function to avoid
                // duplicating all that code.
                Array.Sort(_items, 0, _size, new Comparer(comparison));
            }
            _version++;
        }

        /// <summary>
        /// ToArray returns an array containing the contents of the List.
        /// This requires copying the List, which is an O(n) operation.
        /// </summary>
        public T[] ToArray()
        {
            if (_size == 0)
            {
                return s_emptyArray;
            }

            return Span.ToArray();
        }

        /// <summary>
        /// Sets the capacity of this list to the size of the list. This method can
        /// be used to minimize a list's memory overhead once it is known that no
        /// new elements will be added to the list. To completely clear a list and
        /// release all memory referenced by the list, execute the following
        /// statements:
        /// <code>
        /// list.Clear();
        /// list.TrimExcess();
        /// </code>
        /// </summary>
        public void TrimExcess()
        {
            int threshold = (int)(_items.Length * 0.9);
            if (_size < threshold)
            {
                Capacity = _size;
            }
        }

        public bool TrueForAll(Func<T, bool> match)
        {
            if (match == null)
            {
                ThrowHelper.ThrowArgumentNullException(ExceptionArgument.match);
            }

            for (int i = 0; i < _size; i++)
            {
                if (!match(_items[i]))
                {
                    return false;
                }
            }
            return true;
        }

        private void ReturnArray()
        {
            if (_items.Length == 0)
                return;

<<<<<<< HEAD
#if NETCOREAPP2_1 || NETCOREAPP3_0
            // Clear the elements so that the gc can reclaim the references.
            s_pool.Return(_items, clearArray: RuntimeHelpers.IsReferenceOrContainsReferences<T>());
=======
            try
            {
#if NETCOREAPP2_1
                // Clear the elements so that the gc can reclaim the references.
                s_pool.Return(_items, clearArray: RuntimeHelpers.IsReferenceOrContainsReferences<T>());
>>>>>>> 42a9461e
#else
                s_pool.Return(_items, clearArray: true);
#endif
            }
            catch (ArgumentException)
            {
                // oh well, the array pool didn't like our array
            }

            _items = s_emptyArray;
        }

        public void Dispose()
        {
            ReturnArray();
            _size = 0;
            _version++;
        }

        public struct Enumerator : IEnumerator<T>, IEnumerator
        {
            private readonly PooledList<T> _list;
            private int _index;
            private readonly int _version;
            private T _current;

            internal Enumerator(PooledList<T> list)
            {
                _list = list;
                _index = 0;
                _version = list._version;
                _current = default!;
            }

            public void Dispose()
            {
            }

            public bool MoveNext()
            {
                var localList = _list;

                if (_version == localList._version && ((uint)_index < (uint)localList._size))
                {
                    _current = localList._items[_index];
                    _index++;
                    return true;
                }
                return MoveNextRare();
            }

            private bool MoveNextRare()
            {
                if (_version != _list._version)
                {
                    ThrowHelper.ThrowInvalidOperationException_InvalidOperation_EnumFailedVersion();
                }

                _index = _list._size + 1;
                _current = default!;
                return false;
            }

            public T Current => _current;

            object? IEnumerator.Current
            {
                get
                {
                    if (_index == 0 || _index == _list._size + 1)
                    {
                        ThrowHelper.ThrowInvalidOperationException_InvalidOperation_EnumOpCantHappen();
                    }
                    return Current;
                }
            }

            void IEnumerator.Reset()
            {
                if (_version != _list._version)
                {
                    ThrowHelper.ThrowInvalidOperationException_InvalidOperation_EnumFailedVersion();
                }

                _index = 0;
                _current = default!;
            }
        }

        private readonly struct Comparer : IComparer<T>
        {
            private readonly Func<T, T, int> _comparison;

            public Comparer(Func<T, T, int> comparison)
            {
                _comparison = comparison;
            }

            public int Compare(T x, T y) => _comparison(x, y);
        }
    }
}<|MERGE_RESOLUTION|>--- conflicted
+++ resolved
@@ -1270,17 +1270,11 @@
             if (_items.Length == 0)
                 return;
 
-<<<<<<< HEAD
+            try
+            {
 #if NETCOREAPP2_1 || NETCOREAPP3_0
-            // Clear the elements so that the gc can reclaim the references.
-            s_pool.Return(_items, clearArray: RuntimeHelpers.IsReferenceOrContainsReferences<T>());
-=======
-            try
-            {
-#if NETCOREAPP2_1
                 // Clear the elements so that the gc can reclaim the references.
                 s_pool.Return(_items, clearArray: RuntimeHelpers.IsReferenceOrContainsReferences<T>());
->>>>>>> 42a9461e
 #else
                 s_pool.Return(_items, clearArray: true);
 #endif
