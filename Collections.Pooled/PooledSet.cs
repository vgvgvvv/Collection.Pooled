--- conflicted
+++ resolved
@@ -105,9 +105,6 @@
         /// <summary>
         /// Creates a new instance of PooledSet.
         /// </summary>
-<<<<<<< HEAD
-        public PooledSet(IEqualityComparer<T>? comparer)
-=======
         public PooledSet(ClearMode clearMode) : this(clearMode, EqualityComparer<T>.Default) { }
 
         /// <summary>
@@ -118,8 +115,7 @@
         /// <summary>
         /// Creates a new instance of PooledSet.
         /// </summary>
-        public PooledSet(ClearMode clearMode, IEqualityComparer<T> comparer)
->>>>>>> 640e5656
+        public PooledSet(ClearMode clearMode, IEqualityComparer<T>? comparer)
         {
             _comparer = comparer ?? EqualityComparer<T>.Default;
             _lastIndex = 0;
@@ -180,7 +176,7 @@
         /// <summary>
         /// Creates a new instance of PooledSet.
         /// </summary>
-        public PooledSet(IEnumerable<T> collection, IEqualityComparer<T> comparer)
+        public PooledSet(IEnumerable<T> collection, IEqualityComparer<T>? comparer)
             : this(collection, ClearMode.Auto, comparer)
         { }
 
@@ -189,14 +185,7 @@
         /// Since resizes are relatively expensive (require rehashing), this attempts to minimize 
         /// the need to resize by setting the initial capacity based on size of collection. 
         /// </summary>
-<<<<<<< HEAD
-        /// <param name="collection"></param>
-        /// <param name="comparer"></param>
-        public PooledSet(IEnumerable<T> collection, IEqualityComparer<T>? comparer)
-            : this(comparer)
-=======
-        public PooledSet(IEnumerable<T> collection, ClearMode clearMode, IEqualityComparer<T> comparer) : this(clearMode, comparer)
->>>>>>> 640e5656
+        public PooledSet(IEnumerable<T> collection, ClearMode clearMode, IEqualityComparer<T>? comparer) : this(clearMode, comparer)
         {
             if (collection == null)
             {
@@ -237,16 +226,12 @@
         /// <summary>
         /// Creates a new instance of PooledSet.
         /// </summary>
-        public PooledSet(T[] array, IEqualityComparer<T> comparer) : this(array.AsSpan(), ClearMode.Auto, comparer) { }
+        public PooledSet(T[] array, IEqualityComparer<T>? comparer) : this(array.AsSpan(), ClearMode.Auto, comparer) { }
 
         /// <summary>
         /// Creates a new instance of PooledSet.
         /// </summary>
-<<<<<<< HEAD
-        public PooledSet(ReadOnlySpan<T> span, IEqualityComparer<T>? comparer)
-            : this(comparer)
-=======
-        public PooledSet(T[] array, ClearMode clearMode, IEqualityComparer<T> comparer) : this(array.AsSpan(), clearMode, comparer) { }
+        public PooledSet(T[] array, ClearMode clearMode, IEqualityComparer<T>? comparer) : this(array.AsSpan(), clearMode, comparer) { }
 
         /// <summary>
         /// Creates a new instance of PooledSet.
@@ -261,19 +246,17 @@
         /// <summary>
         /// Creates a new instance of PooledSet.
         /// </summary>
-        public PooledSet(ReadOnlySpan<T> span, IEqualityComparer<T> comparer) : this(span, ClearMode.Auto, comparer) { }
+        public PooledSet(ReadOnlySpan<T> span, IEqualityComparer<T>? comparer) : this(span, ClearMode.Auto, comparer) { }
 
         /// <summary>
         /// Creates a new instance of PooledSet.
         /// </summary>
-        public PooledSet(ReadOnlySpan<T> span, ClearMode clearMode, IEqualityComparer<T> comparer) : this(clearMode, comparer)
->>>>>>> 640e5656
+        public PooledSet(ReadOnlySpan<T> span, ClearMode clearMode, IEqualityComparer<T>? comparer) : this(clearMode, comparer)
         {
             // to avoid excess resizes, first set size based on collection's count. Collection
             // may contain duplicates, so call TrimExcess if resulting hashset is larger than
             // threshold
             Initialize(span.Length);
-
             UnionWith(span);
 
             if (_count > 0 && _size / _count > ShrinkThreshold)
@@ -286,14 +269,8 @@
         /// Creates a new instance of PooledSet.
         /// </summary>
 #pragma warning disable IDE0060 // Remove unused parameter
-<<<<<<< HEAD
-
-        protected PooledSet(SerializationInfo info, StreamingContext context)
-#pragma warning restore IDE0060 // Remove unused parameter
-=======
         protected PooledSet(SerializationInfo info, StreamingContext context)
 #pragma warning restore IDE0060
->>>>>>> 640e5656
         {
             // We can't do anything with the keys and values until the entire graph has been 
             // deserialized and we have a reasonable estimate that GetHashCode is not going to 
@@ -453,21 +430,10 @@
                             slots[last].next = slots[i].next;
                         }
                         slots[i].hashCode = -1;
-<<<<<<< HEAD
-#if NETCOREAPP2_1 || NETCOREAPP3_0
-                        if (RuntimeHelpers.IsReferenceOrContainsReferences<T>())
-=======
                         if (_clearOnFree)
->>>>>>> 640e5656
                         {
                             slots[i].value = default!;
                         }
-<<<<<<< HEAD
-#else
-                        slots[i].value = default!;
-#endif
-=======
->>>>>>> 640e5656
                         slots[i].next = _freeList;
 
                         _count--;
@@ -1804,15 +1770,7 @@
             {
                 try
                 {
-<<<<<<< HEAD
-#if NETCOREAPP2_1 || NETCOREAPP3_0
-                    s_slotPool.Return(_slots, RuntimeHelpers.IsReferenceOrContainsReferences<T>());
-#else
-                    s_slotPool.Return(_slots, clearArray: true);
-#endif
-=======
                     s_slotPool.Return(_slots, clearArray: _clearOnFree);
->>>>>>> 640e5656
                 }
                 catch (ArgumentException)
                 {
@@ -1836,9 +1794,6 @@
             _buckets = null;
         }
 
-<<<<<<< HEAD
-#nullable disable
-=======
         private static bool ShouldClear(ClearMode mode)
         {
 #if NETCOREAPP2_1
@@ -1848,7 +1803,8 @@
             return mode != ClearMode.Never;
 #endif
         }
->>>>>>> 640e5656
+
+#nullable disable
 
         /// <summary>
         /// Adds value to HashSet if not contained already
